--- conflicted
+++ resolved
@@ -17,12 +17,6 @@
 .vscode/
 /src/worker/dist/
 
-<<<<<<< HEAD
-node_modules/
-coverage/
-dist/
-=======
 dist/
 coverage/
 node_modules/
->>>>>>> 8018909e
