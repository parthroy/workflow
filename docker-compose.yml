version: '3.0'
services:
  activepieces:
<<<<<<< HEAD
    image: ghcr.io/activepieces/activepieces:0.48.7
=======
    image: ghcr.io/activepieces/activepieces:0.50.0
>>>>>>> 5933c88e
    container_name: activepieces
    restart: unless-stopped
    ## Enable the following line if you already use AP_EXECUTION_MODE with SANDBOXED or old activepieces, checking the breaking change documentation for more info.
    ## privileged: true
    ports:
      - '8080:80'
    depends_on:
      - postgres
      - redis
    env_file: .env
    volumes:
      - ./cache:/usr/src/app/cache
    networks:
      - activepieces
  postgres:
    image: 'postgres:14.4'
    container_name: postgres
    restart: unless-stopped
    environment:
      - 'POSTGRES_DB=${AP_POSTGRES_DATABASE}'
      - 'POSTGRES_PASSWORD=${AP_POSTGRES_PASSWORD}'
      - 'POSTGRES_USER=${AP_POSTGRES_USERNAME}'
    volumes:
      - postgres_data:/var/lib/postgresql/data
    networks:
      - activepieces
  redis:
    image: 'redis:7.0.7'
    container_name: redis
    restart: unless-stopped
    volumes:
      - 'redis_data:/data'
    networks:
      - activepieces
volumes:
  postgres_data:
  redis_data:
networks:
  activepieces:<|MERGE_RESOLUTION|>--- conflicted
+++ resolved
@@ -1,11 +1,7 @@
 version: '3.0'
 services:
   activepieces:
-<<<<<<< HEAD
-    image: ghcr.io/activepieces/activepieces:0.48.7
-=======
     image: ghcr.io/activepieces/activepieces:0.50.0
->>>>>>> 5933c88e
     container_name: activepieces
     restart: unless-stopped
     ## Enable the following line if you already use AP_EXECUTION_MODE with SANDBOXED or old activepieces, checking the breaking change documentation for more info.
