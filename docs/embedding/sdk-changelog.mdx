---
title: "SDK Changelog"
description: "A log of all notable changes to Activepieces SDK"
icon: "code-commit"
---



<Warning>
**Breaking Change**: <br/> If your Activepieces image version is < 0.45.0 and (you are using the connect method from the embed SDk, and need the connection externalId to be returned after the user creates it OR if you want to reconnect a specific connection with an externalId), you must upgrade your Activepieces image to >= 0.45.0
</Warning>

<Warning> 
 Between Acitvepieces image version 0.32.1 and 0.46.4 the navigation handler was including the project id in the path, this might have broken implementation logic for people using the navigation handler, this has been fixed from 0.46.5 and onwards, the handler won't show the project id prepended to routes.
</Warning>

Change log format: DD/MM/YYYY (version)

### 04/12/2024 (0.3.0)

<Warning>
**Breaking Change**: Automatic URL sync has been removed. Instead, Activepieces now provides a callback handler method. Please read [Embedding Navigation](./navigation) for more information.
</Warning>

- add custom navigation handler ([#4500](https://github.com/activepieces/activepieces/pull/4500))
- allow passing a predefined name for connection in connect method ([#4485](https://github.com/activepieces/activepieces/pull/4485))
- add changelog ([#4503](https://github.com/activepieces/activepieces/pull/4503))


### 26/01/2025 (0.3.3)

- This version requires you to update Activepieces to 0.39.8
- activepieces.configure method was being resolved before the user was authenticated, this is fixed now, so you can use activepieces.navigate method to navigate to your desired initial route.


### 04/02/2025 (0.3.4)

- This version requires you to update Activepieces to 0.41.0
- Adds the ability to pass font family name and font url to the embed sdk


### 24/2/2025 (0.3.5)
- Added a new parameter to the connect method to make the connection dialog a popup instead of an iframe taking the full page.
- Fixed a bug where the returned promise from the connect method was always resolved to \{connection: undefined\}
- Now when you use the connect method with the "connectionName" parameter, the user will reconnect to the connection with the matching externalId instead of creating a new one.


### 16/04/2025 (0.3.6)
- Added the [request](./sdk-server-requests) method which allows you to call our backend API.

### 17/04/2025 (0.3.7)
- Added [MCP methods](./mcps) to update MCP configurations.


### 20/05/2025 (0.4.0)
<<<<<<< HEAD
-- Note: we didn't consider adding optional new parameters as a breaking change so we were bumping the patch version, but that was wrong and we will begin bumping the minor version for those changes from now on, and patch version will only get bumped for bug fixes.
- This version requires you to update Activepieces to 0.56.0
- Added `embedding.hideExportAndImportFlow` parameter to the [configure](./embed-builder) method.
- Added new possible value to the configure method param `embed.builder.disableNavigation` which is "keep_home_button_only" that keeps only the home button and hides the folder name with the delete flow action. 
- Added new param to the configure method `embed.builder.homeButtonClickedHandler`, that overrides the navigation behaviour on clicking the home button. 
=======
-- Note: we didn't consider optional/new parameters or methods breaking changes so we were bumping the patch version, but that was wrong and we will begin bumping the minor version for those changes from now on, and patch version will only get bumped for bug fixes.
- This version requires you to update Activepieces to 0.56.0
- Added hideExportAndImportFlow parameter to [configure](./embed-builder)
>>>>>>> 004c0361
<|MERGE_RESOLUTION|>--- conflicted
+++ resolved
@@ -53,14 +53,9 @@
 
 
 ### 20/05/2025 (0.4.0)
-<<<<<<< HEAD
+
 -- Note: we didn't consider adding optional new parameters as a breaking change so we were bumping the patch version, but that was wrong and we will begin bumping the minor version for those changes from now on, and patch version will only get bumped for bug fixes.
 - This version requires you to update Activepieces to 0.56.0
 - Added `embedding.hideExportAndImportFlow` parameter to the [configure](./embed-builder) method.
 - Added new possible value to the configure method param `embed.builder.disableNavigation` which is "keep_home_button_only" that keeps only the home button and hides the folder name with the delete flow action. 
-- Added new param to the configure method `embed.builder.homeButtonClickedHandler`, that overrides the navigation behaviour on clicking the home button. 
-=======
--- Note: we didn't consider optional/new parameters or methods breaking changes so we were bumping the patch version, but that was wrong and we will begin bumping the minor version for those changes from now on, and patch version will only get bumped for bug fixes.
-- This version requires you to update Activepieces to 0.56.0
-- Added hideExportAndImportFlow parameter to [configure](./embed-builder)
->>>>>>> 004c0361
+- Added new param to the configure method `embed.builder.homeButtonClickedHandler`, that overrides the navigation behaviour on clicking the home button. 