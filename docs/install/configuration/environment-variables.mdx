--- conflicted
+++ resolved
@@ -76,13 +76,8 @@
 | `AP_MAX_RECORDS_PER_TABLE`         | The maximum allowed number of records per table                                                                | `1500` | `1500`
 | `AP_MAX_FIELDS_PER_TABLE` |  The maximum allowed number of fields per table  | `15` | `15`
 | `AP_MAX_TABLES_PER_PROJECT` | The maximum allowed number of tables per project | `20` | `20`
-<<<<<<< HEAD
-| `AP_MAX_MCPS_PER_PROJECT` | The maximum allowed number of mcp per project
-
-  
-=======
+| `AP_MAX_MCPS_PER_PROJECT` | The maximum allowed number of mcp per project | `20` | `20`
 | `AP_ENABLE_FLOW_ON_PUBLISH` | Whether publishing a new flow version should automatically enable the flow | `true` | `false`  
->>>>>>> 348ac9d7
 
 <Warning>
   The frontend URL is essential for webhooks and app triggers to work. It must
