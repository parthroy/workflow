{
  "name": "Activepieces",
  "logo": {
    "light": "./resources/logo/light.svg",
    "dark": "./resources/logo/dark.svg",
    "href": "https://www.activepieces.com"
  },
  "favicon": "/favicon.svg",
  "colors": {
    "primary": "#5155D7",
    "dark": "#3033A6",
    "light": "#6D72F6",
    "background": {
      "dark": "#121212"
    }
  },
  "openapi": ["/openapi.json"],
  "metadata": {
    "og:image": "https://uploads-ssl.webflow.com/62c21c5154de255ece48bdf4/62c4ecbe6b2d76719d890ae7_Screenshot%202022-07-06%20at%2004.59.45-p-2600.png",
    "description": "Open source alternative to zapier"
  },
  "topbarCtaButton": {
    "type": "link",
    "name": "Get Started",
    "url": "https://www.activepieces.com/plans"
  },
  "feedback": {
    "suggestEdit": true,
    "raiseIssue": true
  },
  "topbarLinks": [
    {
      "name": "Github",
      "url": "https://github.com/activepieces/activepieces"
    }
  ],
  "anchors": [
    {
      "name": "Discord",
      "icon": "discord",
      "url": "https://discord.gg/2jUXBKDdP8"
    },
    {
      "name": "Pieces",
      "icon": "plug",
      "url": "https://www.activepieces.com/pieces"
    }
  ],
  "primaryTab": {
    "name": "Learn"
  },
  "tabs": [
    {
      "name": "Develop Pieces",
      "url": "developers"
    },
    {
      "name": "Deploy",
      "url": "install"
    },
    {
      "name": "API",
      "url": "endpoints"
    }
  ],
  "navigation": [
    {
      "group": "Getting Started",
      "pages": [
        "getting-started/introduction",
        "getting-started/principles"
      ]
    },
       {
        "group": "Get Started",
        "pages": [
          "endpoints/overview"
        ]
       },
       {
          "group": "Endpoints",
          "pages": [
            {
              "group": "Projects",
              "icon": "building",
              "pages": [
                "endpoints/projects/schema",
                "endpoints/projects/create",
                "endpoints/projects/update",
                "endpoints/projects/list"

              ]
            },
            {
              "group": "Project Members",
              "icon": "user",
              "pages": [
                "endpoints/project-members/schema",
                "endpoints/project-members/create",
                "endpoints/project-members/list",
                "endpoints/project-members/delete"
              ]
            },
            {
              "group": "Connections",
              "icon": "link",
              "pages": [
                "endpoints/connections/schema",
                "endpoints/connections/upsert",
                "endpoints/connections/list",
                "endpoints/connections/delete"
              ]
            },
            {
              "group": "Git Sync",
              "icon": "git",
              "pages": [
                "endpoints/git/configure",
                "endpoints/git/list",
                "endpoints/git/push",
                "endpoints/git/pull"
              ]
            }
          ]
        },
    {
      "group": "Flows",
      "pages": [
        "flows/building-flows",
        "flows/passing-data",
        "flows/publishing-flows",
        "flows/debugging-runs"
      ]
    },
    {
      "group": "Get Started",
      "pages": [
        "install/options/overview",
        "install/options/docker",
        "install/options/docker-compose",
        "install/options/easypanel",
        "install/options/aws",
        "install/options/gcp"
      ]
    },
    {
      "group": "Reference",
      "pages": [
        {
          "group": "Configurations",
          "icon": "gear",
          "pages": [
            "install/configurations/environment-variables",
            "install/configurations/error-notifications"
          ]
        },
        "install/setup-ssl",
        "install/architecture",
        "install/enterprise",
        "install/troubleshooting"
      ]
    },
    {
      "group": "Getting Started",
      "pages": [
        "developers/overview"
      ]
    },
    {
      "group": "Tutorials",
      "pages": [
        "developers/setup-fork",
        {
          "group": "Development Environment",
          "icon": "circle-2",
          "pages": [
            "developers/development-setup/getting-started",
            "developers/development-setup/codespaces",
            "developers/development-setup/local",
            "developers/development-setup/dev-container"
          ]
        },
        "developers/building-pieces/create-action",
        {
          "group": "Create Triggers",
          "icon": "circle-4",
          "pages": [
            "developers/building-pieces/triggers/overview",
            "developers/building-pieces/triggers/create-polling-trigger",
            "developers/building-pieces/triggers/create-webhook-trigger"
          ]
        },
        {
          "group": "Sharing Pieces",
          "icon": "circle-5",
          "pages": [
            "developers/sharing-pieces/overview",
            "developers/sharing-pieces/contribute",
            "developers/sharing-pieces/community",
            "developers/sharing-pieces/private"
          ]
        }
      ]
    },
    {
      "group": "Piece Reference",
      "pages": [
        "developers/piece-reference/authentication",
        "developers/piece-reference/properties",
        "developers/piece-reference/properties-validation",
        "developers/piece-reference/flow-control",
        "developers/piece-reference/persistent-storage",
        "developers/piece-reference/files",
        "developers/piece-reference/external-libraries",
        "developers/piece-reference/piece-versioning",
        "developers/piece-reference/examples"
      ]
    },
    {
      "group": "Architecture",
      "pages": [
        "developers/architecture/repo-structure"
      ]
    },
    {
      "group": "Embedding",
      "pages": [
        {
          "group": "Embed Builder",
          "icon": "code",
          "pages": [
            "embedding/embed-builder/generate-jwt",
            "embedding/embed-builder/embed-iframe"
            
          ]
        },
        {
          "group": "Connection Cards",
          "icon": "cards-blank",
          "pages": [
            "embedding/connection-cards/overview",
            "embedding/connection-cards/user-authentication",
            "embedding/connection-cards/frontend-sdk",
            "embedding/connection-cards/user-flows"
          ]
        }
      ]
    },
    {
      "group": "Platform",
      "pages": [
        "platform/overview",
        "platform/appearance",
        "platform/manage-projects",
        "platform/custom-domain",
        "platform/manage-templates",
        "platform/manage-pieces",
        "platform/manage-oauth2",
<<<<<<< HEAD
        "platform/customize-emails",
        "platform/managed-users",
        "platform/embedding",
        "platform/environments"
=======
        "platform/customize-emails"
>>>>>>> 6e07ca76
      ]
    },
    {
      "group": "Security",
      "pages": [
<<<<<<< HEAD
        "enterprise/whitelabel",
        {
          "group": "Connection Cards",
          "icon": "cards-blank",
          "pages": [
            "enterprise/connection-cards/overview",
            "enterprise/connection-cards/user-authentication",
            "enterprise/connection-cards/frontend-sdk",
            "enterprise/connection-cards/user-flows"
          ]
        }
=======
        "security/permissions",
        "security/sso"
>>>>>>> 6e07ca76
      ]
    },
    {
      "group": "About",
      "pages": [
        "about/i18n",
        "about/editions",
        "about/changelog",
        "about/telemetry",
        "about/license"
      ]
    }
  ],
  "analytics": {
    "posthog": {
      "apiKey": "phc_TXdpocbYTeZVm5VJmMzHTMrCofBQu3e0kN7HGMNGTVW"
    }
  },
  "footerSocials": {
    "website": "https://www.activepieces.com",
    "github": "https://github.com/activepieces/activepieces",
    "discord": "https://discord.gg/2jUXBKDdP8"
  }
}<|MERGE_RESOLUTION|>--- conflicted
+++ resolved
@@ -256,35 +256,14 @@
         "platform/manage-templates",
         "platform/manage-pieces",
         "platform/manage-oauth2",
-<<<<<<< HEAD
-        "platform/customize-emails",
-        "platform/managed-users",
-        "platform/embedding",
-        "platform/environments"
-=======
         "platform/customize-emails"
->>>>>>> 6e07ca76
       ]
     },
     {
       "group": "Security",
       "pages": [
-<<<<<<< HEAD
-        "enterprise/whitelabel",
-        {
-          "group": "Connection Cards",
-          "icon": "cards-blank",
-          "pages": [
-            "enterprise/connection-cards/overview",
-            "enterprise/connection-cards/user-authentication",
-            "enterprise/connection-cards/frontend-sdk",
-            "enterprise/connection-cards/user-flows"
-          ]
-        }
-=======
         "security/permissions",
         "security/sso"
->>>>>>> 6e07ca76
       ]
     },
     {
