--- conflicted
+++ resolved
@@ -9,12 +9,7 @@
     Cursor,
     EngineResponseStatus,
     ErrorCode,
-<<<<<<< HEAD
-    OAuth2ConnectionValueWithApp,
-=======
-    ExecuteValidateAuthOperation,
     OAuth2GrantType,
->>>>>>> 7a8dbda7
     ProjectId,
     SeekPage,
     UpsertAppConnectionRequestBody,
