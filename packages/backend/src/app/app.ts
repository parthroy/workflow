--- conflicted
+++ resolved
@@ -75,12 +75,9 @@
 import { billingModule } from './ee/billing/billing/billing.module'
 import { federatedAuthModule } from './ee/authentication/federated-authn/federated-authn-module'
 import fastifyFavicon from 'fastify-favicon'
-<<<<<<< HEAD
 import { ProjectWithUsageAndPlanResponse } from '@activepieces/ee-shared'
-=======
 import { authorizationMiddleware } from './authentication/authorization-middleware'
 import { apiKeyModule } from './ee/api-keys/api-key-module'
->>>>>>> 50aae7c7
 
 export const setupApp = async (): Promise<FastifyInstance> => {
     const app = fastify({
