--- conflicted
+++ resolved
@@ -36,13 +36,10 @@
 import { AddAppConnectionTypeToTopLevel1691703023866 } from './migration/postgres/1691703023866-add-app-connection-type-to-top-level'
 import { AddTagsToRun1692106375081 } from './migration/postgres/1692106375081-AddTagsToRun'
 import { AddFileToPostgres1693004806926 } from './migration/postgres/1693004806926-AddFileToPostgres'
-<<<<<<< HEAD
 import { AddStatusToConnections1693402930301 } from './migration/postgres/1693402930301-AddStatusToConnections'
-=======
 import { AddUserMetaInformation1693850082449 } from './migration/postgres/1693850082449-AddUserMetaInformation'
 import { FixPieceMetadataOrderBug1694367186954 } from './migration/postgres/1694367186954-fix-piece-metadata-order-bug'
 import { FileTypeCompression1694691554696 } from './migration/postgres/1694691554696-file-type-compression'
->>>>>>> 9864577e
 
 const getSslConfig = (): boolean | TlsOptions => {
     const useSsl = system.get(SystemProp.POSTGRES_USE_SSL)
@@ -109,13 +106,10 @@
             AddAppConnectionTypeToTopLevel1691703023866,
             AddTagsToRun1692106375081,
             AddFileToPostgres1693004806926,
-<<<<<<< HEAD
             AddStatusToConnections1693402930301,
-=======
             AddUserMetaInformation1693850082449,
             FixPieceMetadataOrderBug1694367186954,
             FileTypeCompression1694691554696,
->>>>>>> 9864577e
         ],
         ...commonProperties,
     })
