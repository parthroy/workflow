--- conflicted
+++ resolved
@@ -79,7 +79,6 @@
             [OtpType.PASSWORD_RESET]: 'reset-password',
         }
 
-<<<<<<< HEAD
         const setupLink = await constructUrlOnFrontend({
             edition,
             platformId,
@@ -98,19 +97,6 @@
                 data: {
                     setupLink,
                     firstName,
-=======
-    async sendVerifyEmail({ platformId, email, userId, otp, type }: SendVerifyEmailParams): Promise<void> {
-        const domain = await getFrontendDomain(EDITION, platformId ?? undefined)
-        const otpFlowType = type === OtpType.PASSWORD_RESET ? 'reset-password' : 'verify-email'
-
-        await sendEmail({
-            email,
-            platformId: platformId ?? undefined,
-            template: {
-                templateName: otpFlowType,
-                data: {
-                    link: `${domain}${otpFlowType}?otpcode=${otp}&userId=${userId}`,
->>>>>>> 49eb8466
                 },
             },
         }
@@ -205,7 +191,6 @@
 type VerifyEmailTemplate = {
     templateName: 'verify-email'
     data: {
-<<<<<<< HEAD
         setupLink: string
     }
 }
@@ -215,22 +200,12 @@
     data: {
         setupLink: string
         firstName: string
-=======
-        link: string
-    }
-}
-type ResetPasswordEmailTemplate = {
-    templateName: 'reset-password'
-    data: {
-        link: string
->>>>>>> 49eb8466
     }
 }
 type EmailTemplate =
     | InvitationEmailTemplate
     | QuotaEmailTemplate
     | VerifyEmailTemplate
-<<<<<<< HEAD
     | ResetPasswordTemplate
 
 
@@ -241,14 +216,5 @@
     otp: string
     firstName: string
     userId: string
-=======
-    | ResetPasswordEmailTemplate
-
-type SendVerifyEmailParams = {
-    platformId: string | null
-    userId: string
-    email: string
-    otp: string
-    type: OtpType
->>>>>>> 49eb8466
-}+}
+
