import { ApEnvironment, getPackageAliasForPiece, getPackageVersionForPiece } from '@activepieces/shared'
import { system } from '../../helper/system/system'
import { SystemProp } from '../../helper/system/system-prop'
import { logger } from '../../helper/logger'
import { PackageManagerDependencies, packageManager } from '../../helper/package-manager'
import * as path from 'path'
import fs from 'fs/promises'
import { FilePieceMetadataService } from '../../pieces/piece-metadata-service/file-piece-metadata-service'

type BaseParams = {
    projectPath: string
    pieces: {
        name: string
        version: string
    }[]
}

type InstallParams = BaseParams

type LinkDependenciesParams = BaseParams

type InstallDependenciesParams = BaseParams

const log = logger.child({ file: 'PieceManager' })

const env = system.getOrThrow(SystemProp.ENVIRONMENT)

const linkDependencies = async (params: LinkDependenciesParams) => {
    log.debug(params, '[linkDependencies] params')

    const { projectPath, pieces } = params
    // Get Path before /dist
<<<<<<< HEAD

    const uniquePieces = removeDuplicatedPieces(pieces)
    const basePath = __dirname.split('/dist')[0]
    const baseLinkPath =`${basePath}/dist/packages/pieces`
=======
    const basePath = path.resolve(__dirname.split('/dist')[0])
    const baseLinkPath = path.join(basePath, 'dist', 'packages', 'pieces')
>>>>>>> 3ec881ba
    const frameworkPackages = {
        '@activepieces/pieces-common': `link:${baseLinkPath}/common`,
        '@activepieces/pieces-framework': `link:${baseLinkPath}/framework`,
        '@activepieces/shared': `link:${basePath}/dist/packages/shared`,
    }
<<<<<<< HEAD
    for (const piece of uniquePieces) {
        const packageJsonForPiece = `${baseLinkPath}/${piece.name}/package.json`
=======
    for (const piece of pieces) {
        const pieceMetadata =( await FilePieceMetadataService().get({
            name: piece.name,
            version: piece.version,
        }))
        const packageJsonForPiece = `${baseLinkPath}/${pieceMetadata.directoryName}/package.json`
>>>>>>> 3ec881ba

        const packageJson = await fs.readFile(packageJsonForPiece, 'utf-8').then(JSON.parse)
        for(const [key, value] of Object.entries(frameworkPackages)) {
            if(Object.keys(packageJson.dependencies).includes(key)) {
                packageJson.dependencies[key] = value
            }
        }
        await fs.writeFile(packageJsonForPiece, JSON.stringify(packageJson, null, 2))
<<<<<<< HEAD
        await packageManager.linkDependency(projectPath, `${baseLinkPath}/${piece.name}`)
=======

        await packageManager.linkDependency(projectPath, `${baseLinkPath}/${pieceMetadata.directoryName}`)
>>>>>>> 3ec881ba
    }
}

const installDependencies = async (params: InstallDependenciesParams) => {
    log.debug(params, '[InstallDependencies] params')

    const { projectPath, pieces } = params

    const uniquePieces = removeDuplicatedPieces(pieces)
    const packages = uniquePieces.map(piece => {
        const packageAlias = getPackageAliasForPiece({
            pieceName: piece.name,
            pieceVersion: piece.version,
        })

        const packageVersion = getPackageVersionForPiece({
            pieceName: piece.name,
            pieceVersion: piece.version,
        })

        return [packageAlias, packageVersion]
    })

    const dependencies: PackageManagerDependencies = Object.fromEntries(packages)

    await packageManager.addDependencies(projectPath, dependencies)
}

const removeDuplicatedPieces = (pieces: { name: string, version: string }[]) => {
    return pieces.filter((piece, index, self) =>
        index === self.findIndex((p) => p.name === piece.name && p.version === piece.version),
    )
}

export const pieceManager = {
    async install(params: InstallParams) {
        if (env === ApEnvironment.DEVELOPMENT) {
            await linkDependencies(params)
        }
        else {
            await installDependencies(params)
        }
    },
}<|MERGE_RESOLUTION|>--- conflicted
+++ resolved
@@ -30,31 +30,20 @@
 
     const { projectPath, pieces } = params
     // Get Path before /dist
-<<<<<<< HEAD
-
     const uniquePieces = removeDuplicatedPieces(pieces)
-    const basePath = __dirname.split('/dist')[0]
-    const baseLinkPath =`${basePath}/dist/packages/pieces`
-=======
     const basePath = path.resolve(__dirname.split('/dist')[0])
     const baseLinkPath = path.join(basePath, 'dist', 'packages', 'pieces')
->>>>>>> 3ec881ba
     const frameworkPackages = {
         '@activepieces/pieces-common': `link:${baseLinkPath}/common`,
         '@activepieces/pieces-framework': `link:${baseLinkPath}/framework`,
         '@activepieces/shared': `link:${basePath}/dist/packages/shared`,
     }
-<<<<<<< HEAD
     for (const piece of uniquePieces) {
-        const packageJsonForPiece = `${baseLinkPath}/${piece.name}/package.json`
-=======
-    for (const piece of pieces) {
         const pieceMetadata =( await FilePieceMetadataService().get({
             name: piece.name,
             version: piece.version,
         }))
         const packageJsonForPiece = `${baseLinkPath}/${pieceMetadata.directoryName}/package.json`
->>>>>>> 3ec881ba
 
         const packageJson = await fs.readFile(packageJsonForPiece, 'utf-8').then(JSON.parse)
         for(const [key, value] of Object.entries(frameworkPackages)) {
@@ -63,12 +52,8 @@
             }
         }
         await fs.writeFile(packageJsonForPiece, JSON.stringify(packageJson, null, 2))
-<<<<<<< HEAD
-        await packageManager.linkDependency(projectPath, `${baseLinkPath}/${piece.name}`)
-=======
 
         await packageManager.linkDependency(projectPath, `${baseLinkPath}/${pieceMetadata.directoryName}`)
->>>>>>> 3ec881ba
     }
 }
 
