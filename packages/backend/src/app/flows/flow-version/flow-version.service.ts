import { TSchema, Type } from '@sinclair/typebox'
import { TypeCompiler } from '@sinclair/typebox/compiler'
import { PiecePropertyMap, PropertyType } from '@activepieces/pieces-framework'
import {
    ActionType,
    apId,
    BranchActionSettingsWithValidation,
    CodeActionSettings,
    flowHelper,
    FlowId,
    FlowOperationRequest,
    FlowOperationType,
    FlowVersion,
    FlowVersionId,
    FlowVersionState,
    ImportFlowRequest,
    LoopOnItemsActionSettingsWithValidation,
    PieceActionSettings,
    PieceTriggerSettings,
    ProjectId,
    TriggerType,
    UserId,
} from '@activepieces/shared'
import { QueryDeepPartialEntity } from 'typeorm/query-builder/QueryPartialEntity'
import { fileService } from '../../file/file.service'
import { ActivepiecesError, ErrorCode } from '@activepieces/shared'
import { databaseConnection } from '../../database/database-connection'
import { FlowVersionEntity } from './flow-version-entity'
import { flowVersionSideEffects } from './flow-version-side-effects'
import { DEFAULT_SAMPLE_DATA_SETTINGS } from '@activepieces/shared'
import { isNil } from '@activepieces/shared'
import { pieceMetadataService } from '../../pieces/piece-metadata-service'
import dayjs from 'dayjs'

const branchSettingsValidator = TypeCompiler.Compile(BranchActionSettingsWithValidation)
const loopSettingsValidator = TypeCompiler.Compile(LoopOnItemsActionSettingsWithValidation)
const flowVersionRepo = databaseConnection.getRepository<FlowVersion>(FlowVersionEntity)

export const flowVersionService = {
    async overwriteVersion(flowVersionId: FlowVersionId, mutatedFlowVersion: FlowVersion) {
        await flowVersionRepo.update(flowVersionId, mutatedFlowVersion as QueryDeepPartialEntity<FlowVersion>)
        return await flowVersionRepo.findOneBy({
            id: flowVersionId,
        })
    },
<<<<<<< HEAD
    async applyOperation(userId: UserId, projectId: ProjectId, flowVersion: FlowVersion, userOperation: FlowOperationRequest): Promise<FlowVersion> {
=======
    async lockPieceVersions(projectId: ProjectId, mutatedFlowVersion: FlowVersion): Promise<FlowVersion> {
        return await flowHelper.transferFlowAsync(mutatedFlowVersion, async (step) => {
            const clonedStep = JSON.parse(JSON.stringify(step))
            switch (step.type) {
                case ActionType.PIECE:
                case TriggerType.PIECE: {
                    const newVersion = await pieceMetadataService.get({
                        projectId,
                        name: step.settings.pieceName,
                        version: step.settings.pieceVersion,
                    })
                    clonedStep.settings.pieceVersion = newVersion.version
                    break
                }
                default:
                    break
            }
            return clonedStep
        })
    },
    async applyOperation(projectId: ProjectId, flowVersion: FlowVersion, userOperation: FlowOperationRequest): Promise<FlowVersion> {
>>>>>>> a71af956
        let operations: FlowOperationRequest[] = []
        let mutatedFlowVersion = flowVersion
        switch (userOperation.type) {
            case FlowOperationType.IMPORT_FLOW:
                operations = handleImportFlowOperation(flowVersion, userOperation.request)
                break
            case FlowOperationType.LOCK_FLOW:
                mutatedFlowVersion = await this.lockPieceVersions(projectId, mutatedFlowVersion)
                operations = [userOperation]
                break
            default:
                operations = [userOperation]
                break
        }
        for (const operation of operations) {
            mutatedFlowVersion = await applySingleOperation(projectId, mutatedFlowVersion, operation)
        }
        mutatedFlowVersion.updated = dayjs().toISOString()
        mutatedFlowVersion.updatedBy = userId
        await flowVersionRepo.update(flowVersion.id, mutatedFlowVersion as QueryDeepPartialEntity<FlowVersion>)
        return flowVersionRepo.findOneByOrFail({
            id: flowVersion.id,
        })
    },
    async getOne(id: FlowVersionId): Promise<FlowVersion | null> {
        if (isNil(id)) {
            return null
        }
        return await flowVersionRepo.findOneBy({
            id,
        })
    },
    async getOneOrThrow(id: FlowVersionId): Promise<FlowVersion> {
        const flowVersion = await flowVersionService.getOne(id)
        if (isNil(flowVersion)) {
            throw new ActivepiecesError({
                code: ErrorCode.FLOW_VERSION_NOT_FOUND,
                params: {
                    id,
                },
            })
        }

        return flowVersion
    },
    async getFlowVersion({ projectId, flowId, versionId, removeSecrets, includeArtifactAsBase64 }: { projectId: ProjectId, flowId: FlowId, versionId: FlowVersionId | undefined, removeSecrets: boolean, includeArtifactAsBase64: boolean }): Promise<FlowVersion> {
        let flowVersion = await flowVersionRepo.findOneOrFail({
            where: {
                flowId,
                id: versionId,
            },
            order: {
                created: 'DESC',
            },
        })
        if (removeSecrets) {
            flowVersion = await removeSecretsFromFlow(flowVersion)
        }
        if (includeArtifactAsBase64) {
            flowVersion = await addArtifactsAsBase64(projectId, flowVersion)
        }
        return flowVersion
    },
    async createEmptyVersion(flowId: FlowId, request: {
        displayName: string
    }): Promise<FlowVersion> {
        const flowVersion: Partial<FlowVersion> = {
            id: apId(),
            displayName: request.displayName,
            flowId,
            trigger: {
                type: TriggerType.EMPTY,
                name: 'trigger',
                settings: {},
                valid: false,
                displayName: 'Select Trigger',
            },
            valid: false,
            state: FlowVersionState.DRAFT,
        }
        return await flowVersionRepo.save(flowVersion)
    },
}

async function applySingleOperation(projectId: ProjectId, flowVersion: FlowVersion, operation: FlowOperationRequest): Promise<FlowVersion> {
    await flowVersionSideEffects.preApplyOperation({
        projectId,
        flowVersion,
        operation,
    })
    operation = await prepareRequest(projectId, flowVersion, operation)
    return flowHelper.apply(flowVersion, operation)
}

async function removeSecretsFromFlow(flowVersion: FlowVersion): Promise<FlowVersion> {
    const flowVersionWithArtifacts: FlowVersion = JSON.parse(JSON.stringify(flowVersion))

    const steps = flowHelper.getAllSteps(flowVersionWithArtifacts.trigger)
    for (const step of steps) {
        /*
        Remove Sample Data & connections
        */
        step.settings.inputUiInfo = DEFAULT_SAMPLE_DATA_SETTINGS
        step.settings.input = replaceConnections(step.settings.input)
    }
    return flowVersionWithArtifacts
}

function replaceConnections(obj: Record<string, unknown>): Record<string, unknown> {
    if (isNil(obj)) {
        return obj
    }
    const replacedObj: Record<string, unknown> = {}

    for (const [key, value] of Object.entries(obj)) {
        if (Array.isArray(value)) {
            replacedObj[key] = value
        }
        else if (typeof value === 'object' && value !== null) {
            replacedObj[key] = replaceConnections(value as Record<string, unknown>)
        }
        else if (typeof value === 'string') {
            const replacedValue = value.replace(/\{{connections\.[^}]*}}/g, '')
            replacedObj[key] = replacedValue === '' ? undefined : replacedValue
        }
        else {
            replacedObj[key] = value
        }
    }
    return replacedObj
}


function handleImportFlowOperation(flowVersion: FlowVersion, operation: ImportFlowRequest): FlowOperationRequest[] {
    const actionsToRemove = flowHelper.getAllStepsAtFirstLevel(flowVersion.trigger).filter(step => flowHelper.isAction(step.type))
    const operations: FlowOperationRequest[] = actionsToRemove.map(step => ({
        type: FlowOperationType.DELETE_ACTION,
        request: {
            name: step.name,
        },
    }))
    operations.push({
        type: FlowOperationType.UPDATE_TRIGGER,
        request: operation.trigger,
    })
    operations.push(...flowHelper.getImportOperations(operation.trigger))
    return operations
}

async function addArtifactsAsBase64(projectId: ProjectId, flowVersion: FlowVersion) {
    const flowVersionWithArtifacts: FlowVersion = JSON.parse(JSON.stringify(flowVersion))
    const artifactPromises = []

    const steps = flowHelper.getAllSteps(flowVersionWithArtifacts.trigger)
    for (const step of steps) {
        if (step.type === ActionType.CODE) {
            const codeSettings: CodeActionSettings = step.settings
            const artifactPromise = fileService
                .getOne({ projectId, fileId: codeSettings.artifactSourceId! })
                .then((artifact) => {
                    if (artifact !== null) {
                        codeSettings.artifactSourceId = undefined
                        codeSettings.artifact = artifact.data.toString('base64')
                    }
                })
            artifactPromises.push(artifactPromise)
        }
    }

    await Promise.all(artifactPromises)
    return flowVersionWithArtifacts
}

async function prepareRequest(projectId: ProjectId, flowVersion: FlowVersion, request: FlowOperationRequest) {
    const clonedRequest: FlowOperationRequest = JSON.parse(JSON.stringify(request))
    switch (clonedRequest.type) {
        case FlowOperationType.ADD_ACTION:
            clonedRequest.request.action.valid = true
            switch (clonedRequest.request.action.type) {
                case ActionType.MISSING:
                    clonedRequest.request.action.valid = false
                    break
                case ActionType.LOOP_ON_ITEMS:
                    clonedRequest.request.action.valid = loopSettingsValidator.Check(clonedRequest.request.action.settings)
                    break
                case ActionType.BRANCH:
                    clonedRequest.request.action.valid = branchSettingsValidator.Check(clonedRequest.request.action.settings)
                    break
                case ActionType.PIECE:
                    clonedRequest.request.action.valid = await validateAction({
                        settings: clonedRequest.request.action.settings,
                        projectId,
                    })
                    break
                case ActionType.CODE: {
                    const codeSettings: CodeActionSettings = clonedRequest.request.action.settings
                    await uploadArtifact(projectId, codeSettings)
                    break
                }
            }
            break
        case FlowOperationType.UPDATE_ACTION:
            clonedRequest.request.valid = true
            switch (clonedRequest.request.type) {
                case ActionType.MISSING:
                    clonedRequest.request.valid = false
                    break
                case ActionType.LOOP_ON_ITEMS:
                    clonedRequest.request.valid = loopSettingsValidator.Check(clonedRequest.request.settings)
                    break
                case ActionType.BRANCH:
                    clonedRequest.request.valid = branchSettingsValidator.Check(clonedRequest.request.settings)
                    break
                case ActionType.PIECE:
                    clonedRequest.request.valid = await validateAction({
                        settings: clonedRequest.request.settings,
                        projectId,
                    })
                    break
                case ActionType.CODE: {
                    const codeSettings: CodeActionSettings = clonedRequest.request.settings
                    await uploadArtifact(projectId, codeSettings)
                    const previousStep = flowHelper.getStep(flowVersion, clonedRequest.request.name)
                    if (
                        previousStep !== undefined &&
                        previousStep.type === ActionType.CODE &&
                        codeSettings.artifactSourceId !== previousStep.settings.artifactSourceId
                    ) {
                        await deleteArtifact(projectId, previousStep.settings)
                    }
                    break
                }
            }
            break
        case FlowOperationType.DELETE_ACTION: {
            const previousStep = flowHelper.getStep(flowVersion, clonedRequest.request.name)
            if (previousStep !== undefined && previousStep.type === ActionType.CODE) {
                await deleteArtifact(projectId, previousStep.settings)
            }
            break
        }

        case FlowOperationType.UPDATE_TRIGGER:
            switch (clonedRequest.request.type) {
                case TriggerType.EMPTY:
                    clonedRequest.request.valid = false
                    break
                case TriggerType.PIECE:
                    clonedRequest.request.valid = await validateTrigger({
                        settings: clonedRequest.request.settings,
                        projectId,
                    })
                    break
                default:
                    clonedRequest.request.valid = true
                    break
            }
            break
        default:
            break
    }
    return clonedRequest
}


async function validateAction({ projectId, settings }: { projectId: ProjectId, settings: PieceActionSettings }) {

    if (
        isNil(settings.pieceName) ||
        isNil(settings.pieceVersion) ||
        isNil(settings.actionName) ||
        isNil(settings.input)
    ) {
        return false
    }

    const piece = await pieceMetadataService.get({
        projectId,
        name: settings.pieceName,
        version: settings.pieceVersion,
    })

    if (isNil(piece)) {
        return false
    }
    const action = piece.actions[settings.actionName]
    if (isNil(action)) {
        return false
    }
    return validateProps(action.props, settings.input)
}

async function validateTrigger({ settings, projectId }: { settings: PieceTriggerSettings, projectId: ProjectId }) {
    if (
        isNil(settings.pieceName) ||
        isNil(settings.pieceVersion) ||
        isNil(settings.triggerName) ||
        isNil(settings.input)
    ) {
        return false
    }

    const piece = await pieceMetadataService.get({
        projectId,
        name: settings.pieceName,
        version: settings.pieceVersion,
    })

    if (isNil(piece)) {
        return false
    }
    const trigger = piece.triggers[settings.triggerName]
    if (isNil(trigger)) {
        return false
    }
    return validateProps(trigger.props, settings.input)
}

function validateProps(props: PiecePropertyMap, input: Record<string, unknown>) {
    const propsSchema = buildSchema(props)
    const propsValidator = TypeCompiler.Compile(propsSchema)
    return propsValidator.Check(input)
}

function buildSchema(props: PiecePropertyMap): TSchema {
    const entries = Object.entries(props)
    const nonNullableUnknownPropType = Type.Not(Type.Union([Type.Null(), Type.Undefined()]), Type.Unknown())
    const propsSchema: Record<string, TSchema> = {}
    for (const [name, property] of entries) {
        switch (property.type) {
            case PropertyType.DATE_TIME:
            case PropertyType.SHORT_TEXT:
            case PropertyType.LONG_TEXT:
            case PropertyType.FILE:
                propsSchema[name] = Type.String({
                    minLength: property.required ? 1 : undefined,
                })
                break
            case PropertyType.CHECKBOX:
                propsSchema[name] = Type.Union([Type.Boolean(), Type.String({})])
                break
            case PropertyType.NUMBER:
                // Because it could be a variable
                propsSchema[name] = Type.String({})
                break
            case PropertyType.STATIC_DROPDOWN:
                propsSchema[name] = nonNullableUnknownPropType
                break
            case PropertyType.DROPDOWN:
                propsSchema[name] = nonNullableUnknownPropType
                break
            case PropertyType.BASIC_AUTH:
            case PropertyType.CUSTOM_AUTH:
            case PropertyType.SECRET_TEXT:
            case PropertyType.OAUTH2:
                // Only accepts connections variable.
                propsSchema[name] = Type.Union([Type.RegEx(RegExp('{{1}{connections.(.*?)}{1}}')), Type.String()])
                break
            case PropertyType.ARRAY:
                // Only accepts connections variable.
                propsSchema[name] = Type.Union([Type.Array(Type.String({})), Type.String()])
                break
            case PropertyType.OBJECT:
                propsSchema[name] = Type.Union([Type.Record(Type.String(), Type.Any()), Type.String()])
                break
            case PropertyType.JSON:
                propsSchema[name] = Type.Union([Type.Record(Type.String(), Type.Any()), Type.Array(Type.Any()), Type.String()])
                break
            case PropertyType.MULTI_SELECT_DROPDOWN:
                propsSchema[name] = Type.Union([Type.Array(Type.Any()), Type.String()])
                break
            case PropertyType.STATIC_MULTI_SELECT_DROPDOWN:
                propsSchema[name] = Type.Union([Type.Array(Type.Any()), Type.String()])
                break
            case PropertyType.DYNAMIC:
                propsSchema[name] = Type.Record(Type.String(), Type.Any())
                break
        }

        if (!property.required) {
            propsSchema[name] = Type.Optional(Type.Union([Type.Null(), Type.Undefined(), propsSchema[name]]))
        }
    }

    return Type.Object(propsSchema)
}

async function deleteArtifact(projectId: ProjectId, codeSettings: CodeActionSettings): Promise<CodeActionSettings> {
    const requests: Promise<void>[] = []
    if (codeSettings.artifactSourceId !== undefined) {
        requests.push(fileService.delete({ projectId, fileId: codeSettings.artifactSourceId }))
    }
    if (codeSettings.artifactPackagedId !== undefined) {
        requests.push(fileService.delete({ projectId, fileId: codeSettings.artifactPackagedId }))
    }
    await Promise.all(requests)
    return codeSettings
}

async function uploadArtifact(projectId: ProjectId, codeSettings: CodeActionSettings): Promise<CodeActionSettings> {
    if (codeSettings.artifact !== undefined) {
        const bufferFromBase64 = Buffer.from(codeSettings.artifact, 'base64')

        const savedFile = await fileService.save({
            projectId,
            data: bufferFromBase64,
        })

        codeSettings.artifact = undefined
        codeSettings.artifactSourceId = savedFile.id
        codeSettings.artifactPackagedId = undefined
    }
    return codeSettings
}<|MERGE_RESOLUTION|>--- conflicted
+++ resolved
@@ -43,9 +43,6 @@
             id: flowVersionId,
         })
     },
-<<<<<<< HEAD
-    async applyOperation(userId: UserId, projectId: ProjectId, flowVersion: FlowVersion, userOperation: FlowOperationRequest): Promise<FlowVersion> {
-=======
     async lockPieceVersions(projectId: ProjectId, mutatedFlowVersion: FlowVersion): Promise<FlowVersion> {
         return await flowHelper.transferFlowAsync(mutatedFlowVersion, async (step) => {
             const clonedStep = JSON.parse(JSON.stringify(step))
@@ -66,8 +63,7 @@
             return clonedStep
         })
     },
-    async applyOperation(projectId: ProjectId, flowVersion: FlowVersion, userOperation: FlowOperationRequest): Promise<FlowVersion> {
->>>>>>> a71af956
+    async applyOperation(userId: UserId, projectId: ProjectId, flowVersion: FlowVersion, userOperation: FlowOperationRequest): Promise<FlowVersion> {
         let operations: FlowOperationRequest[] = []
         let mutatedFlowVersion = flowVersion
         switch (userOperation.type) {
