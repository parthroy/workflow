--- conflicted
+++ resolved
@@ -19,37 +19,6 @@
 
 export const flowController = async (fastify: FastifyInstance) => {
     fastify.post(
-<<<<<<< HEAD
-=======
-        '/guess',
-        {
-            schema: {
-                body: GuessFlowRequest,
-            },
-        },
-        async (
-            request: FastifyRequest<{
-                Body: GuessFlowRequest
-            }>,
-        ) => {
-            const trigger = await flowGuessService.guessFlow(request.body.prompt)
-            logger.info('Cleaned Actions ' + JSON.stringify(trigger))
-            const flow = await flowService.create({
-                projectId: request.principal.projectId, request: {
-                    displayName: request.body.displayName,
-                },
-            })
-            const flowVersion = {
-                ...flow.version,
-                trigger: trigger,
-            }
-            await flowVersionService.overwriteVersion(flowVersion.id, flowVersion)
-            return flowService.getOne({ id: flow.id, versionId: undefined, projectId: request.principal.projectId, viewMode: FlowViewMode.NO_ARTIFACTS })
-        },
-    )
-
-    fastify.post(
->>>>>>> 31c0c671
         '/',
         {
             schema: {
@@ -189,8 +158,6 @@
         },
     )
 
-<<<<<<< HEAD
-=======
 }
 
 function removeMetaInformation(flowVersion: FlowVersion) {
@@ -200,5 +167,4 @@
         .filter(([key]) => !sensitiveDataKeys.includes(key))
 
     return Object.fromEntries(filteredEntries)
->>>>>>> 31c0c671
 }