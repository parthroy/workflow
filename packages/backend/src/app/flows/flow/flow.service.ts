import { FlowEntity } from './flow.entity'
import {
    apId,
    CreateFlowRequest,
    Cursor,
    Flow,
    flowHelper,
    FlowId,
    FlowInstance,
    FlowInstanceStatus,
    FlowOperationRequest,
    FlowOperationType,
    FlowTemplate,
    FlowVersion,
    FlowVersionId,
    FlowVersionState,
    FlowViewMode,
    ProjectId,
    SeekPage,
    TelemetryEventName,
} from '@activepieces/shared'
import { flowVersionService } from '../flow-version/flow-version.service'
import { paginationHelper } from '../../helper/pagination/pagination-utils'
import { buildPaginator } from '../../helper/pagination/build-paginator'
import { acquireLock } from '../../database/redis-connection'
import { ActivepiecesError, ErrorCode } from '@activepieces/shared'
import { flowRepo } from './flow.repo'
import { telemetry } from '../../helper/telemetry.utils'
import { flowInstanceService } from '../flow-instance/flow-instance.service'
import { IsNull } from 'typeorm'
import { isNil } from '@activepieces/shared'

export const flowService = {
    async create({ projectId, request }: { projectId: ProjectId, request: CreateFlowRequest }): Promise<Flow> {
        const newFlowId = apId()
        const flow: Partial<Flow> = {
<<<<<<< HEAD
            id: newFlowId,
            projectId: projectId,
=======
            id: apId(),
            projectId,
>>>>>>> 7b0473b3
            folderId: request.folderId,
        }
        const savedFlow = await flowRepo.save(flow)
        await flowVersionService.createEmptyVersion(savedFlow.id, {
            displayName: request.displayName,
        })
        const latestFlowVersion = await flowVersionService.getFlowVersion({
            projectId: projectId,
            flowId: savedFlow.id,
            versionId: undefined,
            removeSecrets: false,
            includeArtifactAsBase64: false,
        })
        telemetry.trackProject(
            savedFlow.projectId,
            {
                name: TelemetryEventName.FLOW_CREATED,
                payload: {
                    flowId: flow.id!,
                },
            },
        )
        return {
            ...savedFlow,
            version: latestFlowVersion!,
        }
    },
    async getOneOrThrow({ projectId, id }: { projectId: ProjectId, id: FlowId }): Promise<Flow> {
        const flow = await flowService.getOne({ projectId, id, versionId: undefined, viewMode: FlowViewMode.NO_ARTIFACTS })

        if (flow === null) {
            throw new ActivepiecesError({
                code: ErrorCode.FLOW_NOT_FOUND,
                params: {
                    id,
                },
            })
        }

        return flow
    },
    async list({ projectId, cursorRequest, limit, folderId }: { projectId: ProjectId, cursorRequest: Cursor | null, limit: number, folderId: string | undefined }): Promise<SeekPage<Flow>> {
        const decodedCursor = paginationHelper.decodeCursor(cursorRequest)
        const paginator = buildPaginator({
            entity: FlowEntity,
            query: {
                limit,
                order: 'DESC',
                afterCursor: decodedCursor.nextCursor,
                beforeCursor: decodedCursor.previousCursor,
            },
        })
        const queryWhere: Record<string, unknown> = { projectId }
        if (folderId !== undefined) {
            queryWhere.folderId = (folderId === 'NULL' ? IsNull() : folderId)
        }

        const paginationResult = await paginator.paginate(flowRepo.createQueryBuilder('flow').where(queryWhere))
        const flowVersionsPromises: Promise<FlowVersion | null>[] = []
        const flowInstancesPromises: Promise<FlowInstance | null>[] = []
        paginationResult.data.forEach((flow) => {
<<<<<<< HEAD
            flowVersionsPromises.push(flowVersionService.getFlowVersion({
                projectId: projectId,
                flowId: flow.id,
                versionId: undefined,
                includeArtifactAsBase64: false,
                removeSecrets: false,
            }))
            flowInstancesPromises.push(flowInstanceService.get({ projectId: projectId, flowId: flow.id }))
=======
            flowVersionsPromises.push(flowVersionService.getFlowVersion(projectId, flow.id, undefined, FlowViewMode.NO_ARTIFACTS))
            flowInstancesPromises.push(flowInstanceService.get({ projectId, flowId: flow.id }))
>>>>>>> 7b0473b3
        })
        const versions: (FlowVersion | null)[] = await Promise.all(flowVersionsPromises)
        const instances: (FlowInstance | null)[] = await Promise.all(flowInstancesPromises)
        const formattedFlows = paginationResult.data.map((flow, idx) => {
            let status = FlowInstanceStatus.UNPUBLISHED
            const instance = instances[idx]
            if (instance) {
                status = instance.status
            }
            const formattedFlow: Flow = {
                ...flow,
                version: versions[idx]!,
                status,
                schedule: instance?.schedule,
            }
            return formattedFlow
        })
        return paginationHelper.createPage<Flow>(formattedFlows, paginationResult.cursor)
    },
    async getTemplate({ flowId, versionId, projectId }: { flowId: FlowId, projectId: ProjectId, versionId: FlowVersionId | undefined }): Promise<FlowTemplate> {
        const flow: Flow | null = await flowRepo.findOneBy({
            projectId,
            id: flowId,
        })
        if (isNil(flow)) {
            throw new ActivepiecesError({
                code: ErrorCode.FLOW_NOT_FOUND,
                params: {
                    id: flowId,
                },
            })
        }
        const flowVersion = await flowVersionService.getFlowVersion({
            projectId,
            flowId,
            versionId: versionId,
            removeSecrets: false,
            includeArtifactAsBase64: false,
        })
        const template: FlowTemplate =
        {
            id: apId(),
            name: flowVersion.displayName,
            description: '',
            pinnedOrder: null,
            pieces: flowHelper.getUsedPieces(flowVersion.trigger),
            template: flowVersion,
            tags: [],
            blogUrl: '',
        }
        return template
    },
    async getOne({ projectId, id, versionId, viewMode = FlowViewMode.NO_ARTIFACTS }: { projectId: ProjectId, id: FlowId, versionId: FlowVersionId | undefined, viewMode: FlowViewMode }): Promise<Flow | null> {
        const flow: Flow | null = await flowRepo.findOneBy({
            projectId,
            id,
        })
        if (isNil(flow)) {
            return null
        }
<<<<<<< HEAD
        const flowVersion = (await flowVersionService.getFlowVersion({
            projectId,
            flowId: id,
            versionId,
            removeSecrets: false,
            includeArtifactAsBase64: viewMode === FlowViewMode.WITH_ARTIFACTS,
        }))
        const instance = await flowInstanceService.get({ projectId: projectId, flowId: flow.id })
=======
        const flowVersion = (await flowVersionService.getFlowVersion(projectId, id, versionId, viewMode))!
        const instance = await flowInstanceService.get({ projectId, flowId: flow.id })
>>>>>>> 7b0473b3
        return {
            ...flow,
            version: flowVersion,
            status: instance ? instance.status : FlowInstanceStatus.UNPUBLISHED,
        }
    },

    async update({ flowId, projectId, request: operation }: { projectId: ProjectId, flowId: FlowId, request: FlowOperationRequest }): Promise<Flow> {
        const flowLock = await acquireLock({
            key: flowId,
            timeout: 10000,
        })
        const flow: Omit<Flow, 'version'> | null = (await flowRepo.findOneBy({ projectId, id: flowId }))
        if (isNil(flow)) {
            throw new ActivepiecesError({
                code: ErrorCode.FLOW_NOT_FOUND,
                params: {
                    id: flowId,
                },
            })
        }
        try {
            if (operation.type === FlowOperationType.CHANGE_FOLDER) {
                await flowRepo.update(flow.id, {
                    ...flow,
                    folderId: operation.request.folderId ? operation.request.folderId : null,
                })
            }
            else {
                let lastVersion = (await flowVersionService.getFlowVersion({
                    projectId, flowId,
                    versionId: undefined,
                    removeSecrets: false,
                    includeArtifactAsBase64: false,
                }))
                if (lastVersion.state === FlowVersionState.LOCKED) {
                    const lastVersionWithArtifacts = (await flowVersionService.getFlowVersion({
                        projectId, flowId,
                        versionId: undefined,
                        removeSecrets: false,
                        includeArtifactAsBase64: true,
                    }))
                    lastVersion = await flowVersionService.createEmptyVersion(flowId, {
                        displayName: lastVersionWithArtifacts.displayName,
                    })
                    // Duplicate the artifacts from the previous version, otherwise they will be deleted during update operation
                    lastVersion = await flowVersionService.applyOperation(projectId, lastVersion, {
                        type: FlowOperationType.IMPORT_FLOW,
                        request: lastVersionWithArtifacts,
                    })
                }
                await flowVersionService.applyOperation(projectId, lastVersion, operation)
            }
        }
        finally {
            await flowLock.release()
        }
<<<<<<< HEAD
        return flowService.getOneOrThrow({ id: flowId, projectId: projectId })
=======
        return (await flowService.getOne({ id: flowId, versionId: undefined, projectId, viewMode: FlowViewMode.NO_ARTIFACTS }))!
>>>>>>> 7b0473b3
    },
    async delete({ projectId, flowId }: { projectId: ProjectId, flowId: FlowId }): Promise<void> {
        await flowInstanceService.onFlowDelete({ projectId, flowId })
        await flowRepo.delete({ projectId, id: flowId })
    },
    async count(req: {
        projectId: string
        folderId?: string
    }): Promise<number> {
        if (req.folderId === undefined) {
            return flowRepo.count({ where: { projectId: req.projectId } })
        }
        if (req.folderId !== 'NULL') {
            return flowRepo.count({
                where: [{ folderId: req.folderId, projectId: req.projectId }],
            })
        }
        return flowRepo.count({
            where: [{ folderId: IsNull(), projectId: req.projectId }],
        })
    },

}
<|MERGE_RESOLUTION|>--- conflicted
+++ resolved
@@ -34,13 +34,8 @@
     async create({ projectId, request }: { projectId: ProjectId, request: CreateFlowRequest }): Promise<Flow> {
         const newFlowId = apId()
         const flow: Partial<Flow> = {
-<<<<<<< HEAD
             id: newFlowId,
-            projectId: projectId,
-=======
-            id: apId(),
-            projectId,
->>>>>>> 7b0473b3
+            projectId,
             folderId: request.folderId,
         }
         const savedFlow = await flowRepo.save(flow)
@@ -48,7 +43,7 @@
             displayName: request.displayName,
         })
         const latestFlowVersion = await flowVersionService.getFlowVersion({
-            projectId: projectId,
+            projectId,
             flowId: savedFlow.id,
             versionId: undefined,
             removeSecrets: false,
@@ -102,19 +97,14 @@
         const flowVersionsPromises: Promise<FlowVersion | null>[] = []
         const flowInstancesPromises: Promise<FlowInstance | null>[] = []
         paginationResult.data.forEach((flow) => {
-<<<<<<< HEAD
             flowVersionsPromises.push(flowVersionService.getFlowVersion({
-                projectId: projectId,
+                projectId,
                 flowId: flow.id,
                 versionId: undefined,
                 includeArtifactAsBase64: false,
                 removeSecrets: false,
             }))
-            flowInstancesPromises.push(flowInstanceService.get({ projectId: projectId, flowId: flow.id }))
-=======
-            flowVersionsPromises.push(flowVersionService.getFlowVersion(projectId, flow.id, undefined, FlowViewMode.NO_ARTIFACTS))
             flowInstancesPromises.push(flowInstanceService.get({ projectId, flowId: flow.id }))
->>>>>>> 7b0473b3
         })
         const versions: (FlowVersion | null)[] = await Promise.all(flowVersionsPromises)
         const instances: (FlowInstance | null)[] = await Promise.all(flowInstancesPromises)
@@ -150,7 +140,7 @@
         const flowVersion = await flowVersionService.getFlowVersion({
             projectId,
             flowId,
-            versionId: versionId,
+            versionId,
             removeSecrets: false,
             includeArtifactAsBase64: false,
         })
@@ -175,7 +165,6 @@
         if (isNil(flow)) {
             return null
         }
-<<<<<<< HEAD
         const flowVersion = (await flowVersionService.getFlowVersion({
             projectId,
             flowId: id,
@@ -183,11 +172,7 @@
             removeSecrets: false,
             includeArtifactAsBase64: viewMode === FlowViewMode.WITH_ARTIFACTS,
         }))
-        const instance = await flowInstanceService.get({ projectId: projectId, flowId: flow.id })
-=======
-        const flowVersion = (await flowVersionService.getFlowVersion(projectId, id, versionId, viewMode))!
         const instance = await flowInstanceService.get({ projectId, flowId: flow.id })
->>>>>>> 7b0473b3
         return {
             ...flow,
             version: flowVersion,
@@ -245,11 +230,7 @@
         finally {
             await flowLock.release()
         }
-<<<<<<< HEAD
-        return flowService.getOneOrThrow({ id: flowId, projectId: projectId })
-=======
-        return (await flowService.getOne({ id: flowId, versionId: undefined, projectId, viewMode: FlowViewMode.NO_ARTIFACTS }))!
->>>>>>> 7b0473b3
+        return flowService.getOneOrThrow({ id: flowId, projectId })
     },
     async delete({ projectId, flowId }: { projectId: ProjectId, flowId: FlowId }): Promise<void> {
         await flowInstanceService.onFlowDelete({ projectId, flowId })
