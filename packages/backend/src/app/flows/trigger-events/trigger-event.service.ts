--- conflicted
+++ resolved
@@ -1,4 +1,3 @@
-<<<<<<< HEAD
 import {
     apId,
     Cursor,
@@ -19,14 +18,6 @@
 import { paginationHelper } from "../../helper/pagination/pagination-utils";
 import { Order } from "../../helper/pagination/paginator";
 import { triggerUtils } from "../../helper/trigger-utils";
-=======
-import { apId, Cursor, Flow, FlowId, FlowVersion, PieceTrigger, ProjectId, SeekPage, Trigger, TriggerEvent , TriggerHookType, TriggerType} from "@activepieces/shared";
-import { databaseConnection } from "../../database/database-connection";
-import { engineHelper } from "../../helper/engine-helper";
-import { buildPaginator } from "../../helper/pagination/build-paginator";
-import { paginationHelper } from "../../helper/pagination/pagination-utils";
-import { Order } from "../../helper/pagination/paginator";
->>>>>>> fe99a63b
 import { webhookService } from "../../webhooks/webhook-service";
 import { flowService } from "../flow.service";
 import { TriggerEventEntity } from "./trigger-event.entity";
@@ -85,7 +76,6 @@
             return emptyPage;
         }
     },
-<<<<<<< HEAD
 
     async simulate({ flowId, projectId }: SimulateParams): Promise<void> {
         logger.debug(`[TriggerEventService#simulate] flowId=${flowId} projectId=${projectId}`);
@@ -103,44 +93,6 @@
         });
     },
 
-=======
-    async test({projectId, flow}: {projectId: ProjectId, flow: Flow}): Promise<SeekPage<unknown>> {
-        const trigger = flow.version.trigger;
-        const emptyPage = paginationHelper.createPage<TriggerEvent>([], null);
-        switch (trigger.type) {
-        case TriggerType.WEBHOOK:
-            throw new Error("Cannot be tested");
-        case TriggerType.PIECE: {
-            const testResult =( await engineHelper.executeTrigger({
-                hookType: TriggerHookType.TEST,
-                flowVersion: flow.version,
-                collectionId: flow.collectionId,
-                webhookUrl: await webhookService.getWebhookUrl(projectId),
-                projectId: projectId
-            }) )as unknown[];
-            await triggerEventrepo.delete({
-                projectId,
-                flowId: flow.id,
-            });
-            for(let i = 0; i < testResult.length; i++) {
-                await triggerEventService.saveEvent({
-                    projectId,
-                    flowId: flow.id,
-                    payload: testResult[i]
-                });
-            }
-            return triggerEventService.list({
-                projectId,
-                flow,
-                cursor: null,
-                limit: testResult.length
-            });
-        }
-        case TriggerType.EMPTY:
-            return emptyPage;
-        }
-    },
->>>>>>> fe99a63b
     async list({projectId, flow, cursor, limit}: ListParams): Promise<SeekPage<TriggerEvent>> {
         const decodedCursor = paginationHelper.decodeCursor(cursor);
         const sourceName = getSourceName(flow.version.trigger);
@@ -177,7 +129,6 @@
     }
 }
 
-<<<<<<< HEAD
 type SimulateParams = {
     flowId: FlowId;
     projectId: ProjectId;
@@ -186,11 +137,6 @@
 type ListParams = {
     projectId: ProjectId;
     flow: Flow;
-=======
-interface ListParams {
-    projectId: ProjectId;
-    flow: Flow; 
->>>>>>> fe99a63b
     cursor: Cursor | null;
     limit: number;
 }