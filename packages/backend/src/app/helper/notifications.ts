<<<<<<< HEAD
import { ExecutionOutputStatus, FlowRun, NotificationStatus, RunEnvironment, UserMeta } from '@/shared/src'
=======
import { ExecutionOutputStatus, FlowRun, RunEnvironment, UserMeta } from '@activepieces/shared'
>>>>>>> 781decec
import { logger } from './logger'
import { system } from './system/system'
import { SystemProp } from './system/system-prop'
import axios from 'axios'
import { captureException } from '@sentry/node'
import { projectService } from '../project/project.service'
import { userService } from '../user/user-service'

const notificationUrl = system.get(SystemProp.NOTIFICATION_URL)

export const notifications = {
    async notifyRun({ flowRun }: NotifyFailureRunParams) {
        if (flowRun.environment === RunEnvironment.TESTING) {
            return
        }
        if ([ExecutionOutputStatus.FAILED, ExecutionOutputStatus.INTERNAL_ERROR].indexOf(flowRun.status) === -1) {
            return
        }
        if (!notificationUrl) {
            return
        }
        const project = await projectService.getOne(flowRun.projectId)
<<<<<<< HEAD
        if(!project || project.notifications === NotificationStatus.NEVER) {
            return
        }
        const user = await userService.getMetaInfo({ id: project.ownerId })
        await sendWebhook({
            type: NotificationEventEnum.RUN_FAILED,
            payload: {
                owner: user,
=======
        const user = await userService.getMetaInfo({ id: project!.ownerId })
        await sendWebhook({
            type: NotificationEventEnum.RUN_FAILED,
            payload: {
                user: user!,
>>>>>>> 781decec
                run: flowRun,
            },
        })
    },
}

type NotifyFailureRunParams = {
    flowRun: FlowRun
}

type RunFailedWebhookPayload = {
    type: NotificationEventEnum
    payload: {
        owner: UserMeta
        run: FlowRun
    }
}

enum NotificationEventEnum {
    RUN_FAILED = 'run.failed',
}

async function sendWebhook(payload: RunFailedWebhookPayload): Promise<void> {
    try {
        const response = await axios.post(notificationUrl!, payload, {
            headers: {
                'Content-Type': 'application/json',
            },
        })
        logger.info(`Webhook sent to ${notificationUrl} with status code ${response.status}`)
    }
    catch (error) {
        captureException(error)
        logger.error(`Error sending webhook: ${error}`)
    }
}<|MERGE_RESOLUTION|>--- conflicted
+++ resolved
@@ -1,8 +1,4 @@
-<<<<<<< HEAD
-import { ExecutionOutputStatus, FlowRun, NotificationStatus, RunEnvironment, UserMeta } from '@/shared/src'
-=======
-import { ExecutionOutputStatus, FlowRun, RunEnvironment, UserMeta } from '@activepieces/shared'
->>>>>>> 781decec
+import { ExecutionOutputStatus, FlowRun, NotificationStatus, RunEnvironment, UserMeta } from '@activepieces/shared'
 import { logger } from './logger'
 import { system } from './system/system'
 import { SystemProp } from './system/system-prop'
@@ -25,7 +21,6 @@
             return
         }
         const project = await projectService.getOne(flowRun.projectId)
-<<<<<<< HEAD
         if(!project || project.notifications === NotificationStatus.NEVER) {
             return
         }
@@ -33,14 +28,7 @@
         await sendWebhook({
             type: NotificationEventEnum.RUN_FAILED,
             payload: {
-                owner: user,
-=======
-        const user = await userService.getMetaInfo({ id: project!.ownerId })
-        await sendWebhook({
-            type: NotificationEventEnum.RUN_FAILED,
-            payload: {
-                user: user!,
->>>>>>> 781decec
+                owner: user!,
                 run: flowRun,
             },
         })
