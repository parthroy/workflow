import { Worker } from 'bullmq'
import { ActivepiecesError, ApId, ErrorCode, RunEnvironment, TriggerType } from '@activepieces/shared'
import { createRedisClient } from '../../database/redis-connection'
import { flowRunService } from '../../flows/flow-run/flow-run-service'
import { triggerUtils } from '../../helper/trigger-utils'
import { ONE_TIME_JOB_QUEUE, REPEATABLE_JOB_QUEUE } from './flow-queue'
import { flowWorker } from './flow-worker'
import { OneTimeJobData, RepeatableJobData } from './job-data'
import { logger } from '../../helper/logger'
import { system } from '../../helper/system/system'
import { SystemProp } from '../../helper/system/system-prop'
import { flowVersionService } from '../../flows/flow-version/flow-version.service'
<<<<<<< HEAD
import { flowInstanceService } from '../../flows/flow-instance/flow-instance.service'
=======
import { isNil } from 'lodash'
>>>>>>> 4260c91e

const oneTimeJobConsumer = new Worker<OneTimeJobData, unknown, ApId>(
    ONE_TIME_JOB_QUEUE,
    async (job) => {
        logger.info(`[oneTimeJobConsumer] job.id=${job.name}`)
        const data = job.data
        return await flowWorker.executeFlow(data)
    },
    {
        connection: createRedisClient(),
        concurrency: system.getNumber(SystemProp.FLOW_WORKER_CONCURRENCY) ?? 10,
    },
)

const repeatableJobConsumer = new Worker<RepeatableJobData, unknown, ApId>(
    REPEATABLE_JOB_QUEUE,
    async (job) => {

        logger.info(`[repeatableJobConsumer] job.id=${job.name} job.type=${job.data.triggerType}`)
        const { data } = job

        try {
            switch (data.triggerType) {
                case TriggerType.PIECE:
                    await consumePieceTrigger(data)
                    break
            }
        }
        catch (e) {
            if (e instanceof ActivepiecesError) {
                const apError: ActivepiecesError = e as ActivepiecesError
<<<<<<< HEAD
                if (apError.error.code === ErrorCode.TASK_QUOTA_EXCEEDED) {
=======
                const instance = await instanceService.getByCollectionId({ projectId: data.projectId, collectionId: data.collectionId })
                if (!isNil(instance) && apError.error.code === ErrorCode.TASK_QUOTA_EXCEEDED) {
>>>>>>> 4260c91e
                    logger.info(`[repeatableJobConsumer] removing job.id=${job.name} run out of flow quota`)
                    await flowInstanceService.delete({ projectId: data.projectId, flowId: data.flowVersion.flowId })
                }
            }
            else {
                throw e
            }
        }
        logger.info(`[repeatableJobConsumer] done job.id=${job.name} job.type=${job.data.triggerType}`)
    },
    {
        connection: createRedisClient(),
        concurrency: system.getNumber(SystemProp.FLOW_WORKER_CONCURRENCY) ?? 10,
    },
)


const consumePieceTrigger = async (data: RepeatableJobData): Promise<void> => {
    const flowVersion = await flowVersionService.getOneOrThrow(data.flowVersion.id)

    const payloads: unknown[] = await triggerUtils.executeTrigger({
        projectId: data.projectId,
        flowVersion: flowVersion,
        payload: null,
        simulate: false,
    })

    logger.info(`[flowQueueConsumer#consumePieceTrigger] payloads.length=${payloads.length}`)

    const createFlowRuns = payloads.map((payload) =>
        flowRunService.start({
            environment: RunEnvironment.PRODUCTION,
            flowVersionId: data.flowVersion.id,
            payload,
        }),
    )

    await Promise.all(createFlowRuns)
}

export const initFlowQueueConsumer = async (): Promise<void> => {
    const startWorkers = [oneTimeJobConsumer.waitUntilReady(), repeatableJobConsumer.waitUntilReady()]
    await Promise.all(startWorkers)
}<|MERGE_RESOLUTION|>--- conflicted
+++ resolved
@@ -10,11 +10,7 @@
 import { system } from '../../helper/system/system'
 import { SystemProp } from '../../helper/system/system-prop'
 import { flowVersionService } from '../../flows/flow-version/flow-version.service'
-<<<<<<< HEAD
 import { flowInstanceService } from '../../flows/flow-instance/flow-instance.service'
-=======
-import { isNil } from 'lodash'
->>>>>>> 4260c91e
 
 const oneTimeJobConsumer = new Worker<OneTimeJobData, unknown, ApId>(
     ONE_TIME_JOB_QUEUE,
@@ -46,12 +42,7 @@
         catch (e) {
             if (e instanceof ActivepiecesError) {
                 const apError: ActivepiecesError = e as ActivepiecesError
-<<<<<<< HEAD
                 if (apError.error.code === ErrorCode.TASK_QUOTA_EXCEEDED) {
-=======
-                const instance = await instanceService.getByCollectionId({ projectId: data.projectId, collectionId: data.collectionId })
-                if (!isNil(instance) && apError.error.code === ErrorCode.TASK_QUOTA_EXCEEDED) {
->>>>>>> 4260c91e
                     logger.info(`[repeatableJobConsumer] removing job.id=${job.name} run out of flow quota`)
                     await flowInstanceService.delete({ projectId: data.projectId, flowId: data.flowVersion.flowId })
                 }
