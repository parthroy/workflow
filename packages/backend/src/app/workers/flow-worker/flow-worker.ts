--- conflicted
+++ resolved
@@ -120,48 +120,12 @@
         projectId: jobData.projectId,
     }
 
-<<<<<<< HEAD
     switch (jobData.executionType) {
         case ExecutionType.RESUME: {
             const flowRun = await flowRunService.getOneOrThrow({
                 id: jobData.runId,
                 projectId: jobData.projectId,
             })
-=======
-    if (jobData.executionType === ExecutionType.BEGIN) {
-        return {
-            input: {
-                triggerPayload: jobData.payload,
-                executionType: ExecutionType.BEGIN,
-                ...baseInput,
-            },
-        }
-    }
-
-    const flowRun = await flowRunService.getOneOrThrow({
-        id: jobData.runId,
-        projectId: jobData.projectId,
-    })
-
-    if (isNil(flowRun.pauseMetadata) || isNil(flowRun.logsFileId)) {
-        throw new ActivepiecesError({
-            code: ErrorCode.VALIDATION,
-            params: {
-                message: `flowRunId=${flowRun.id}`,
-            },
-        })
-    }
-
-    const logFile = await fileService.getOneOrThrow({
-        fileId: flowRun.logsFileId,
-        projectId: jobData.projectId,
-    })
-
-    const serializedExecutionOutput = logFile.data.toString('utf-8')
-    const executionOutput: ExecutionOutput = JSON.parse(
-        serializedExecutionOutput,
-    )
->>>>>>> 134defac
 
             if (isNil(flowRun.logsFileId)) {
                 throw new ActivepiecesError({
@@ -177,7 +141,6 @@
                 projectId: jobData.projectId,
             })
 
-<<<<<<< HEAD
             const serializedExecutionOutput = logFile.data.toString('utf-8')
             const executionOutput: ExecutionOutput = JSON.parse(
                 serializedExecutionOutput,
@@ -188,6 +151,7 @@
                 input: {
                     ...baseInput,
                     executionType: ExecutionType.RESUME,
+                    tasks: executionOutput.tasks,
                     executionState: executionOutput.executionState,
                     resumePayload: jobData.payload,
                 },
@@ -198,22 +162,12 @@
         default: {
             return {
                 input: {
+                    triggerPayload: jobData.payload,
                     executionType: ExecutionType.BEGIN,
                     ...baseInput,
                 },
             }
         }
-=======
-    return {
-        input: {
-            ...baseInput,
-            executionType: ExecutionType.RESUME,
-            tasks: executionOutput.tasks,
-            executionState: executionOutput.executionState,
-            resumePayload: jobData.payload,
-        },
-        logFileId: logFile.id,
->>>>>>> 134defac
     }
 }
 
