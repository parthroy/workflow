--- conflicted
+++ resolved
@@ -35,11 +35,8 @@
 import { acquireLock } from '../../helper/lock'
 import { sandboxProvisioner } from '../sandbox/provisioner/sandbox-provisioner'
 import { SandBoxCacheType } from '../sandbox/provisioner/sandbox-cache-type'
-<<<<<<< HEAD
 import { flowWorkerHooks } from './flow-worker-hooks'
-=======
 import { logSerializer } from '../../flows/common/log-serializer'
->>>>>>> 850f3c85
 
 type FinishExecutionParams = {
     flowRunId: FlowRunId
