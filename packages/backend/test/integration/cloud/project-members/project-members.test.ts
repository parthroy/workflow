import { FastifyInstance } from 'fastify'
import { StatusCodes } from 'http-status-codes'
import { setupApp } from '../../../../src/app/app'
import { databaseConnection } from '../../../../src/app/database/database-connection'
import { createMockPlatform, createMockProject, createMockUser } from '../../../helpers/mocks'
import { generateMockToken } from '../../../helpers/auth'
import { stripeHelper } from '../../../../src/app/ee/billing/billing/stripe-helper'
import { emailService } from '../../../../src/app/ee/helper/email/email-service'
import { faker } from '@faker-js/faker'
<<<<<<< HEAD
import { apId } from '@activepieces/shared'
import { createMockProjectMember } from '../../../helpers/mocks/project-member-mocks'
=======
import { PrincipalType } from '@activepieces/shared'
>>>>>>> 50aae7c7

let app: FastifyInstance | null = null

beforeAll(async () => {
    await databaseConnection.initialize()
    app = await setupApp()
})

beforeEach(async () => {
    stripeHelper.getOrCreateCustomer = jest.fn().mockResolvedValue(faker.string.uuid())
    emailService.sendInvitation = jest.fn()
})

afterAll(async () => {
    await databaseConnection.destroy()
    await app?.close()
})

describe('Project Member API', () => {
    describe('Invite member to project Endpoint', () => {
        it('Adds new invited user', async () => {
            const mockUser = createMockUser()
            await databaseConnection.getRepository('user').save(mockUser)

            const mockPlatformId = faker.string.nanoid(21)
            const mockProject = createMockProject({
                ownerId: mockUser.id,
                platformId: mockPlatformId,
            })
            await databaseConnection.getRepository('project').save(mockProject)

            const mockToken = await generateMockToken({
                type: PrincipalType.USER,
                id: mockUser.id,
                projectId: mockProject.id,
                platform: {
                    id: mockPlatformId,
                    role: 'OWNER',
                },
            })

            const mockInviteProjectMemberRequest = {
                email: 'test@ap.com',
                role: 'VIEWER',
            }

            // act
            const response = await app?.inject({
                method: 'POST',
                url: '/v1/project-members',
                headers: {
                    authorization: `Bearer ${mockToken}`,
                },
                body: mockInviteProjectMemberRequest,
            })

            // assert
            const responseBody = response?.json()

            expect(response?.statusCode).toBe(StatusCodes.OK)
            expect(Object.keys(responseBody)).toHaveLength(1)
            expect(responseBody?.token).toBeDefined()

            expect(emailService.sendInvitation).toBeCalledTimes(1)

            const projectMember = await databaseConnection.getRepository('project_member').findOneBy({
                email: mockInviteProjectMemberRequest.email,
                projectId: mockProject.id,
            })

            expect(projectMember?.status).toBe('PENDING')
        })

        it('Auto activates membership if `activateMembership` is set to true', async () => {
            const mockUser = createMockUser()
            await databaseConnection.getRepository('user').save(mockUser)

            const mockPlatformId = faker.string.nanoid(21)
            const mockProject = createMockProject({
                ownerId: mockUser.id,
                platformId: mockPlatformId,
            })
            await databaseConnection.getRepository('project').save(mockProject)

            const mockToken = await generateMockToken({
                id: mockUser.id,
                projectId: mockProject.id,
                platform: {
                    id: mockPlatformId,
                    role: 'OWNER',
                },
            })

            const mockInviteProjectMemberRequest = {
                email: 'test@ap.com',
                role: 'VIEWER',
                activateMembership: true,
            }

            // act
            const response = await app?.inject({
                method: 'POST',
                url: '/v1/project-members',
                headers: {
                    authorization: `Bearer ${mockToken}`,
                },
                body: mockInviteProjectMemberRequest,
            })

            // assert
            expect(response?.statusCode).toBe(StatusCodes.OK)

            const projectMember = await databaseConnection.getRepository('project_member').findOneBy({
                email: mockInviteProjectMemberRequest.email,
                projectId: mockProject.id,
            })

            expect(projectMember?.status).toBe('ACTIVE')
        })

        it('Skips sending invitation email if membership is ACTIVE', async () => {
            const mockUser = createMockUser()
            await databaseConnection.getRepository('user').save(mockUser)

            const mockPlatformId = faker.string.nanoid(21)
            const mockProject = createMockProject({
                ownerId: mockUser.id,
                platformId: mockPlatformId,
            })
            await databaseConnection.getRepository('project').save(mockProject)

            const mockToken = await generateMockToken({
                id: mockUser.id,
                projectId: mockProject.id,
                platform: {
                    id: mockPlatformId,
                    role: 'OWNER',
                },
            })

            const mockInviteProjectMemberRequest = {
                email: 'test@ap.com',
                role: 'VIEWER',
                activateMembership: true,
            }

            // act
            const response = await app?.inject({
                method: 'POST',
                url: '/v1/project-members',
                headers: {
                    authorization: `Bearer ${mockToken}`,
                },
                body: mockInviteProjectMemberRequest,
            })

            // assert
            expect(response?.statusCode).toBe(StatusCodes.OK)

            expect(emailService.sendInvitation).not.toBeCalled()
        })
    })

    describe('Delete project member by external id Endpoint', () => {
        it('Removes project membership', async () => {
            const mockPlatformId = apId()
            const mockMemberUserExternalId = faker.string.uuid()

            const mockOwnerUser = createMockUser({ platformId: mockPlatformId })
            const mockMemberUser = createMockUser({ platformId: mockPlatformId, externalId: mockMemberUserExternalId })
            await databaseConnection.getRepository('user').save([mockOwnerUser, mockMemberUser])

            const mockPlatform = createMockPlatform({ id: mockPlatformId, ownerId: mockOwnerUser.id })
            await databaseConnection.getRepository('platform').save(mockPlatform)

            const mockProject = createMockProject({ ownerId: mockOwnerUser.id, platformId: mockPlatformId })
            await databaseConnection.getRepository('project').save(mockProject)

            const mockProjectMember = createMockProjectMember({
                projectId: mockProject.id,
                email: mockMemberUser.email,
                platformId: mockPlatformId,
            })
            await databaseConnection.getRepository('project_member').save(mockProjectMember)

            const mockToken = await generateMockToken({
                id: mockOwnerUser.id,
                projectId: mockProject.id,
                platform: {
                    id: mockPlatformId,
                    role: 'OWNER',
                },
            })

            // act
            const response = await app?.inject({
                method: 'DELETE',
                url: '/v1/project-members',
                query: {
                    userExternalId: mockMemberUserExternalId,
                },
                headers: {
                    authorization: `Bearer ${mockToken}`,
                },
            })

            // assert
            expect(response?.statusCode).toBe(StatusCodes.OK)

            const projectMember = await databaseConnection.getRepository('project_member').findOneBy({
                platformId: mockPlatformId,
                projectId: mockProject.id,
                email: mockMemberUser.email,
            })

            expect(projectMember).toBeNull()
        })

        it('Fails if principal is not platform owner', async () => {
            const mockPlatformId = apId()
            const mockProjectId = apId()
            const mockNonOwnerUserId = apId()
            const mockExternalUserId = faker.string.uuid()

            const mockOwnerUser = createMockUser({ platformId: mockPlatformId })
            await databaseConnection.getRepository('user').save(mockOwnerUser)

            const mockPlatform = createMockPlatform({ id: mockPlatformId, ownerId: mockOwnerUser.id })
            await databaseConnection.getRepository('platform').save(mockPlatform)

            const mockToken = await generateMockToken({
                id: mockNonOwnerUserId,
                projectId: mockProjectId,
                platform: {
                    id: mockPlatformId,
                    role: 'MEMBER',
                },
            })

            // act
            const response = await app?.inject({
                method: 'DELETE',
                url: '/v1/project-members',
                query: {
                    userExternalId: mockExternalUserId,
                },
                headers: {
                    authorization: `Bearer ${mockToken}`,
                },
            })

            // assert
            expect(response?.statusCode).toBe(StatusCodes.FORBIDDEN)
        })
    })
})<|MERGE_RESOLUTION|>--- conflicted
+++ resolved
@@ -7,12 +7,9 @@
 import { stripeHelper } from '../../../../src/app/ee/billing/billing/stripe-helper'
 import { emailService } from '../../../../src/app/ee/helper/email/email-service'
 import { faker } from '@faker-js/faker'
-<<<<<<< HEAD
 import { apId } from '@activepieces/shared'
 import { createMockProjectMember } from '../../../helpers/mocks/project-member-mocks'
-=======
 import { PrincipalType } from '@activepieces/shared'
->>>>>>> 50aae7c7
 
 let app: FastifyInstance | null = null
 
