<div
<<<<<<< HEAD
    class="ap-py-4 ap-bg-white ap-rounded-lg ap-border-[1px] ap-border-outline ap-min-w-[370px] ap-max-w-[370px] ap-min-h-[390px] ">
=======
    class="ap-py-4 ap-bg-white ap-rounded-lg ap-border-[1px] ap-border-outline ap-min-w-[370px] ap-max-w-[370px] ap-min-h-[39.0625rem] ">

>>>>>>> 302adc0a

    <div class="ap-mb-2 ap-w-full">
        <div class="ap-border-b ap-border-solid ap-border-outline ap-w-full">
            <div class="ap-px-4 ap-pb-5">
                <div class="!ap-font-semibold ap-typography-headline-6  ap-mb-1">{{ _plan.name }}</div>
                <div class="ap-text-description ap-typography-body-2 ap-min-h-[2.5rem]">{{ _plan.description }}</div>
            </div>
        </div>

        <div class=" ap-px-4 !ap-font-semibold ap-typography-body-2  ap-mb-2 ap-mt-10 ">
            {{( formattedPrice$ | async )}}
        </div>
    </div>
<<<<<<< HEAD
    <div class="ap-px-4">
        <mat-form-field appearance="outline" class="ap-w-full">
            <mat-label>Tasks</mat-label>
            <div class="ap-w-full" *ngIf="_plan.tasks.length === 1">
                <input matInput [readonly]="true" value="{{ _plan.tasks[0].unitAmount }} tasks / month" />
            </div>
            <mat-select [formControl]="_plan.formControl" *ngIf="_plan.tasks.length > 1">
                <mat-select-trigger>{{ _plan.selectedTasks$ | async }} tasks /
                    month</mat-select-trigger>
                <mat-option *ngFor="let tasks of _plan.tasks" [value]="tasks">
                    <div class="ap-p-2">
                        <div class="ap-flex ap-flex-col">{{ tasks.unitPrice === 0 ? freePlanPrice:
                            '$'+tasks.unitPrice }}
                        </div>
                        <div class="ap-flex ap-flex-col">
                            {{ tasks.unitAmount }} tasks / month
                        </div>
                    </div>
                </mat-option>
            </mat-select>
        </mat-form-field>
        <ap-button *ngIf="_plan.contactUs" btnColor="primary"
            [disabled]="true" [fullWidthOfContainer]="true"
            [loading]="_plan.loading" class="ap-mt-2" data-tally-open="nrO9gL" data-tally-layout="modal"
=======

    <div class="ap-px-4 ap-flex ap-flex-col ap-gap-5">

        <ng-container *ngIf="!(_plan.tasks.length === 1 && _plan.tasks[0].price === customPlanPrice)">
            <div class="ap-flex ap-flex-col ap-gap-2">
                <div class="ap-typography-body-2   ">
                    {{( tasks$ | async )}}
                </div>
                <mat-slider [min]="0" [max]="_plan.addons?.tasks? 100: _plan.tasks.length - 1 " step="1" value="0">
                    <input matSliderThumb [formControl]="tasksSliderControl" />
                </mat-slider>
            </div>


        </ng-container>

        <div *ngIf="(_plan.tasks.length === 1 && _plan.tasks[0].price === customPlanPrice)"
            class="ap-typography-body-2">
            {{( tasks$ | async )}}
        </div>




        <ng-container *ngIf="_plan.addons?.users">

            <div class="ap-flex ap-gap-3 ap-items-center">
                <mat-form-field class="ap-w-[6.5rem]" subscriptSizing="dynamic">
                    <mat-label>Users</mat-label>
                    <input matInput type="number" max="100" min="0" #usersInput class="ap-appearance-none"
                        [formControl]="usersFormControl">
                    <div matSuffix class="ap-flex ap-flex-col ap-mx-5" (click)="$event.stopPropagation()">
                        <svg-icon [svgStyle]="{ width: '16px', height: '16px' }" src="assets/img/custom/chevron-up.svg"
                            (click)="incrementExtraUsers()" class="ap-cursor-pointer">
                        </svg-icon>
                        <svg-icon [svgStyle]="{ width: '16px', height: '16px' }" src="assets/img/custom/chevron.svg"
                            (click)="decrementExtraUsers()" class="ap-cursor-pointer" matSuffix>
                        </svg-icon>
                    </div>
                </mat-form-field>
                <div class=" !ap-font-semibold ap-typography-body-2  ap-mb-2 ap-select-none">
                    {{_plan.addons?.users?.pricePerUserPerMonth}}/user/month
                </div>
            </div>

        </ng-container>


        <ap-button *ngIf="(planId$ | async) === '' || (planId$ | async) === undefined" btnColor="primary"
            [disabled]="(price$ | async) === freePlanPrice" [fullWidthOfContainer]="true"
            [loading]="(loading$ | async) || false" class="ap-mt-2" data-tally-open="nrO9gL" data-tally-layout="modal"
>>>>>>> 302adc0a
            data-tally-width="700" data-tally-auto-close="3000" [attr.data-plan]="_plan.name">
            {{
            (price$ | async) === freePlanPrice? 'Change plan': 'Talk to us'
            }} </ap-button>

        <ng-container *ngIf="(planId$ | async) as currentPlanId">
            <ap-button btnColor="primary" [disabled]="(price$ | async) === freePlanPrice" [fullWidthOfContainer]="true"
                [loading]="(loading$ | async) || false" class="ap-mt-2"
                (buttonClicked)="openPaymentLink(currentPlanId)">
                Change plan</ap-button>
        </ng-container>

<<<<<<< HEAD
        <ap-button *ngIf="!_plan.contactUs" btnColor="primary"
            [disabled]="_plan.formControl.value.unitPrice === 0" [fullWidthOfContainer]="true"
            [loading]="_plan.loading" class="ap-mt-2" (buttonClicked)="openPaymentLink(_plan)">
            Change plan</ap-button>
        <div class="ap-typography-body-2">
            <hr class="ap-border-gray-200 ap-mb-4 ap-mt-4" />
            <div class="ap-text-primary ap-font-bold ap-underline ap-cursor-pointer text-xl font-bold" (click)="openURL('https://activepieces.com/pricing')">Read Full Features</div>
=======
        <div class="ap-typography-body-2">
            <hr class="ap-border-gray-200 ap-mb-4 ap-mt-4" />
            <h2 class=" ap-mb-2 ap-cursor-default">
                <b
                    matTooltip="Some triggers are not instant, they check for updated data regularly, we call this period Sync time">
                    Sync Time:
                </b> {{ _plan.minimumPollingInterval }} minute{{
                _plan.minimumPollingInterval > 1 ? 's' : ''
                }}
            </h2>
            <h2 class="ap-mb-2">
                <b *ngIf=" _plan.teamMembers === -1" i18n>Unlimited Users</b>
                <b *ngIf="_plan.teamMembers === 1" i18n>
                    First user is free
                </b>
                <b *ngIf="_plan.teamMembers > 1" i18n>
                    First {{_plan.teamMembers}} users are free
                </b>
            </h2>
            <h2 *ngIf="_plan.manageProjects" class=" ap-mb-2 ap-cursor-default">
                <b matTooltip="Multiple projects for your customers under your platform">
                    Manage projects
                </b>
            </h2>
            <h2 *ngIf="_plan.privatePieces" class=" ap-mb-2 ap-cursor-default">
                <b matTooltip="Add your own custom pieces without contributing them to open source">
                    Private pieces:
                </b>
                {{_plan.privatePieces}}
            </h2>
            <h2 *ngIf="_plan.customTemplates" class=" ap-mb-2 ap-cursor-default">
                <b matTooltip="Allow users to build flows using your predefined templates">
                    Custom templates
                </b>

            </h2>
            <h2 *ngIf="_plan.customColorsAndLogos" class=" ap-mb-2 ap-cursor-default">
                <b matTooltip="Match your brand identity across all projects under your platform">
                    Custom colors and logo
                </b>

            </h2>

            <h2 *ngIf="_plan.embedding " class=" ap-mb-2 ap-cursor-default">
                <b matTooltip="Use our Javascript SDK to embed our automation builder in your app">
                    Embed in your Saas
                </b>

            </h2>
            <h2 *ngIf="_plan.embedding " class=" ap-mb-2 ap-cursor-default">
                <b matTooltip="Allow users to sign in using your existing provider">
                    Single Sign On (SSO)
                </b>

            </h2>
            <h2 *ngIf="_plan.userPermissions " class=" ap-mb-2 ap-cursor-default">
                <b matTooltip="Give your users custom permissions and roles">
                    User permissions
                </b>

            </h2>
            <h2 *ngIf="_plan.customReports " class=" ap-mb-2 ap-cursor-default">
                <b matTooltip="Request custom dashboards with the metrics you care about the most">
                    Custom reports
                </b>

            </h2>

            <h2 *ngIf="_plan.supportType === PlanSupportType.EMAIL " class=" ap-mb-2 ap-cursor-default">
                <b matTooltip="Get support from our active community support forum or from our support team via email">
                    Email and community support
                </b>

            </h2>
            <h2 *ngIf="_plan.supportType === PlanSupportType.COMMUNITY " class=" ap-mb-2 ap-cursor-default">
                <b matTooltip="Get support from our active community support forum">
                    Community support
                </b>

            </h2>
            <h2 *ngIf="_plan.supportType === PlanSupportType.DEDICATED " class="ap-mb-2 ap-cursor-default">
                <b matTooltip="Get direct support via private Slack channel">
                    Dedicated support
                </b>

            </h2>
>>>>>>> 302adc0a
        </div>

    </div>

</div>
<ng-container *ngIf="openCheckout$ | async"></ng-container>
<ng-container *ngIf="extraUsersValueChanged$ | async"></ng-container><|MERGE_RESOLUTION|>--- conflicted
+++ resolved
@@ -1,10 +1,6 @@
 <div
-<<<<<<< HEAD
-    class="ap-py-4 ap-bg-white ap-rounded-lg ap-border-[1px] ap-border-outline ap-min-w-[370px] ap-max-w-[370px] ap-min-h-[390px] ">
-=======
     class="ap-py-4 ap-bg-white ap-rounded-lg ap-border-[1px] ap-border-outline ap-min-w-[370px] ap-max-w-[370px] ap-min-h-[39.0625rem] ">
 
->>>>>>> 302adc0a
 
     <div class="ap-mb-2 ap-w-full">
         <div class="ap-border-b ap-border-solid ap-border-outline ap-w-full">
@@ -18,41 +14,15 @@
             {{( formattedPrice$ | async )}}
         </div>
     </div>
-<<<<<<< HEAD
-    <div class="ap-px-4">
-        <mat-form-field appearance="outline" class="ap-w-full">
-            <mat-label>Tasks</mat-label>
-            <div class="ap-w-full" *ngIf="_plan.tasks.length === 1">
-                <input matInput [readonly]="true" value="{{ _plan.tasks[0].unitAmount }} tasks / month" />
-            </div>
-            <mat-select [formControl]="_plan.formControl" *ngIf="_plan.tasks.length > 1">
-                <mat-select-trigger>{{ _plan.selectedTasks$ | async }} tasks /
-                    month</mat-select-trigger>
-                <mat-option *ngFor="let tasks of _plan.tasks" [value]="tasks">
-                    <div class="ap-p-2">
-                        <div class="ap-flex ap-flex-col">{{ tasks.unitPrice === 0 ? freePlanPrice:
-                            '$'+tasks.unitPrice }}
-                        </div>
-                        <div class="ap-flex ap-flex-col">
-                            {{ tasks.unitAmount }} tasks / month
-                        </div>
-                    </div>
-                </mat-option>
-            </mat-select>
-        </mat-form-field>
-        <ap-button *ngIf="_plan.contactUs" btnColor="primary"
-            [disabled]="true" [fullWidthOfContainer]="true"
-            [loading]="_plan.loading" class="ap-mt-2" data-tally-open="nrO9gL" data-tally-layout="modal"
-=======
 
     <div class="ap-px-4 ap-flex ap-flex-col ap-gap-5">
 
-        <ng-container *ngIf="!(_plan.tasks.length === 1 && _plan.tasks[0].price === customPlanPrice)">
+        <ng-container *ngIf="!(_plan.tasks.length === 1 && _plan.tasks[0].unitPrice === customPlanPrice)">
             <div class="ap-flex ap-flex-col ap-gap-2">
                 <div class="ap-typography-body-2   ">
                     {{( tasks$ | async )}}
                 </div>
-                <mat-slider [min]="0" [max]="_plan.addons?.tasks? 100: _plan.tasks.length - 1 " step="1" value="0">
+                <mat-slider [min]="0" [max]="_plan.tasks.length - 1 " step="1" value="0">
                     <input matSliderThumb [formControl]="tasksSliderControl" />
                 </mat-slider>
             </div>
@@ -60,7 +30,7 @@
 
         </ng-container>
 
-        <div *ngIf="(_plan.tasks.length === 1 && _plan.tasks[0].price === customPlanPrice)"
+        <div *ngIf="(_plan.tasks.length === 1 && _plan.tasks[0].unitPrice === customPlanPrice)"
             class="ap-typography-body-2">
             {{( tasks$ | async )}}
         </div>
@@ -68,7 +38,8 @@
 
 
 
-        <ng-container *ngIf="_plan.addons?.users">
+        <!---TODO FIX-->
+        <ng-container >
 
             <div class="ap-flex ap-gap-3 ap-items-center">
                 <mat-form-field class="ap-w-[6.5rem]" subscriptSizing="dynamic">
@@ -85,7 +56,7 @@
                     </div>
                 </mat-form-field>
                 <div class=" !ap-font-semibold ap-typography-body-2  ap-mb-2 ap-select-none">
-                    {{_plan.addons?.users?.pricePerUserPerMonth}}/user/month
+                    {{_plan.pricePerUser}}/user/month
                 </div>
             </div>
 
@@ -95,7 +66,6 @@
         <ap-button *ngIf="(planId$ | async) === '' || (planId$ | async) === undefined" btnColor="primary"
             [disabled]="(price$ | async) === freePlanPrice" [fullWidthOfContainer]="true"
             [loading]="(loading$ | async) || false" class="ap-mt-2" data-tally-open="nrO9gL" data-tally-layout="modal"
->>>>>>> 302adc0a
             data-tally-width="700" data-tally-auto-close="3000" [attr.data-plan]="_plan.name">
             {{
             (price$ | async) === freePlanPrice? 'Change plan': 'Talk to us'
@@ -108,18 +78,9 @@
                 Change plan</ap-button>
         </ng-container>
 
-<<<<<<< HEAD
-        <ap-button *ngIf="!_plan.contactUs" btnColor="primary"
-            [disabled]="_plan.formControl.value.unitPrice === 0" [fullWidthOfContainer]="true"
-            [loading]="_plan.loading" class="ap-mt-2" (buttonClicked)="openPaymentLink(_plan)">
-            Change plan</ap-button>
         <div class="ap-typography-body-2">
             <hr class="ap-border-gray-200 ap-mb-4 ap-mt-4" />
-            <div class="ap-text-primary ap-font-bold ap-underline ap-cursor-pointer text-xl font-bold" (click)="openURL('https://activepieces.com/pricing')">Read Full Features</div>
-=======
-        <div class="ap-typography-body-2">
-            <hr class="ap-border-gray-200 ap-mb-4 ap-mt-4" />
-            <h2 class=" ap-mb-2 ap-cursor-default">
+                   <!---  <h2 class=" ap-mb-2 ap-cursor-default">
                 <b
                     matTooltip="Some triggers are not instant, they check for updated data regularly, we call this period Sync time">
                     Sync Time:
@@ -185,6 +146,7 @@
 
             </h2>
 
+   
             <h2 *ngIf="_plan.supportType === PlanSupportType.EMAIL " class=" ap-mb-2 ap-cursor-default">
                 <b matTooltip="Get support from our active community support forum or from our support team via email">
                     Email and community support
@@ -202,8 +164,7 @@
                     Dedicated support
                 </b>
 
-            </h2>
->>>>>>> 302adc0a
+            </h2> --->
         </div>
 
     </div>
