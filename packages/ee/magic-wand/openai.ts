import { OpenAI } from 'langchain/llms/openai'
import { getPiece, pieces } from '@activepieces/pieces-apps'
import { LLMChain } from 'langchain/chains'
import { PromptTemplate } from 'langchain/prompts'
import { system } from '@backend/helper/system/system'
import { SystemProp } from '@backend/helper/system/system-prop'
import { jsonrepair } from 'jsonrepair'
import { Action, ActionType, BranchAction, CodeAction, DEFAULT_SAMPLE_DATA_SETTINGS, PieceAction, Trigger, TriggerType } from '@activepieces/shared'
import { logger } from '@backend/helper/logger'
import { isNil } from 'lodash'
import { PropertyType } from '@activepieces/pieces-framework'


let llm: OpenAI;
let creativeLLM: OpenAI;
const openAiKey = system.get(SystemProp.OPENAI_KEY);
const openAiModel = system.get(SystemProp.OPENAI_MODEL);
if (openAiKey) {
    llm = new OpenAI({ openAIApiKey: openAiKey, temperature: 0.2, modelName: openAiModel ?? 'gpt-3.5-turbo' })
    creativeLLM = new OpenAI({ openAIApiKey: openAiKey, temperature: 1.0, modelName: openAiModel ?? 'gpt-3.5-turbo' })
}

type TriggerDetails = {
    pieceName: string
    triggerName: string
    displayName: string
    description: string
}

type ActionDetails = {
    pieceName: string
    actionName: string
    displayName: string
    description: string
}

function getActionDetails() {
    const context: ActionDetails[] = []
    for (const piece of pieces) {
        const actionKeys = Object.keys(piece.metadata().actions)
        for (const actionName of actionKeys) {
            const action = piece.metadata().actions[actionName]
            context.push({
                pieceName: piece.metadata().name,
                actionName: actionName,
                displayName: action.displayName,
                description: action.description,
            })
        }
    }
    return context
}

function getTriggerDetails() {
    const context: TriggerDetails[] = []
    for (const piece of pieces) {
        const triggerKeys = Object.keys(piece.metadata().triggers)
        for (const triggerName of triggerKeys) {
            const trigger = piece.metadata().triggers[triggerName]
            context.push({
                pieceName: piece.metadata().name,
                triggerName: triggerName,
                displayName: trigger.displayName,
                description: trigger.description,
            })
        }
    }
    return context
}


async function fillProperties(prompt: string, trigger: Trigger, sugegstedTrigger: TriggerDetails, suggestAction: ActionDetails[]): Promise<Trigger> {
    const template = `Fill the null values in input properties for the activepieces flow with best prediction. Your response must be a JSON object and should not include any additional information or explanations.
---- 
Steps:

{steps}
-----
Examples:

{example}

-----
Usecase: {prompt}
Flow: {flow}
Answer: 
    `
    const chain = new LLMChain({
        llm: creativeLLM,
        prompt: new PromptTemplate({
            template,
            inputVariables: ['prompt', 'flow', 'example', 'steps'],
        }),
        outputKey: 'trigger',
    })
    const result = await chain.call({
        prompt,
        steps: buildStepsInformation(sugegstedTrigger, suggestAction),
        example: `
        Usecase: Create a blog post using chatgpt from a google sheet row and then post these ideas to wordpress
        Flow: {"id":"mjTPcRA5uKPQKerEM8T1C","displayName":"AI Blog Writer","trigger":{"name":"trigger","type":"PIECE_TRIGGER","valid":true,"settings":{"input":{},"pieceName":"google-sheets","inputUiInfo":{},"triggerName":"new_row_added","pieceVersion":"0.1.3"},"nextAction":{"name":"step_1","type":"PIECE","valid":true,"settings":{"input":{"prompt":null},"pieceName":"openai","actionName":"ask_chatgpt","inputUiInfo":{},"pieceVersion":"0.1.3"},"nextAction":{"name":"step_2","type":"PIECE","valid":true,"settings":{"input":{"prompt":null},"pieceName":"openai","actionName":"ask_chatgpt","inputUiInfo":{},"pieceVersion":"0.1.3"},"nextAction":{"name":"step_4","type":"PIECE","valid":true,"settings":{"input":{"title":null,"status":null,"content":null,"website_url":null},"pieceName":"wordpress","actionName":"create_post","inputUiInfo":{},"pieceVersion":"0.1.3"},"nextAction":{"name":"step_3","type":"PIECE","valid":true,"settings":{"input":{"subject":null,"receiver":null,"body_text":null},"pieceName":"gmail","actionName":"send_email","inputUiInfo":{},"pieceVersion":"0.1.3"},"displayName":"Gmail"},"displayName":"Wordpress"},"displayName":"Open AI"},"displayName":"Open AI"},"displayName":"Trigger"},"valid":true,"state":"DRAFT"}
        Answer: {"id":"mjTPcRA5uKPQKerEM8T1C","displayName":"AI Blog Writer","trigger":{"name":"trigger","type":"PIECE_TRIGGER","valid":true,"settings":{"input":{},"pieceName":"google-sheets","inputUiInfo":{},"triggerName":"new_row_added","pieceVersion":"0.1.3"},"nextAction":{"name":"step_1","type":"PIECE","valid":true,"settings":{"input":{"prompt":"Write a blog title about this idea: \"$\{trigger.value[0]}\" and make sure it complies with these guidelines: $\{trigger.value[1]}\n==\nRespond with the title without any quotation marks around it"},"pieceName":"openai","actionName":"ask_chatgpt","inputUiInfo":{},"pieceVersion":"0.1.3"},"nextAction":{"name":"step_2","type":"PIECE","valid":true,"settings":{"input":{"prompt":"Write a blog post about this idea: \"$\{trigger.value[0]}\" and make sure it complies with these guidelines: \"$\{trigger.value[1]}\"\n==\nonly respond with the text of the post"},"pieceName":"openai","actionName":"ask_chatgpt","inputUiInfo":{},"pieceVersion":"0.1.3"},"nextAction":{"name":"step_4","type":"PIECE","valid":true,"settings":{"input":{"title":"$\{step_1}","status":"draft","content":"$\{step_2}","pieceName":"wordpress","actionName":"create_post","inputUiInfo":{},"pieceVersion":"0.1.3"},"nextAction":{"name":"step_3","type":"PIECE","valid":true,"settings":{"input":{"subject":"\"$\{step_1}\" is ready for your review!","receiver":"blog@activepieces.com","body_text":"Hi content team,\nA new blog post is ready for your review, here is the link: wp-admin/post.php?post=$\{step_4.body.id}&action=edit"},"pieceName":"gmail","actionName":"send_email","inputUiInfo":{},"pieceVersion":"0.1.3"},"displayName":"Gmail"},"displayName":"Wordpress"},"displayName":"Open AI"},"displayName":"Open AI"},"displayName":"Trigger"},"valid":true,"state":"DRAFT"}
        `,
        flow: JSON.stringify(trigger),
    })
    logger.info("RESPONSE FOM properties " + result.trigger);
    try {
        return extractJson(result.trigger)
    }
    catch (e) {
        logger.error(e); 0
        return trigger;
    }
}

async function findTrigger(prompt: string): Promise<TriggerDetails> {
    const template = `Provide a trigger for the activepieces flow using only the actions array provided. Your response must be a JSON object and should not include any additional information or explanations. If you are unable to find a suitable trigger, respond with an webhook trigger. Remember that you are only allowed to use the provided actions array and nothing else.
    ---
    Triggers Array:
    {allTriggers}
    -----
    {triggerExamples}
    ---
    Prompt: {prompt}
    `
    const chain = new LLMChain({
        llm,
        prompt: new PromptTemplate({
            template,
            inputVariables: ['allTriggers', 'prompt', 'triggerExamples'],
        }),
        outputKey: 'trigger',
    })
    const result = await chain.call({
        triggerExamples: `
        Prompt: On new slack message, send me message on discord
        Answer: {"pieceName": "slack", "triggerName": "new_message"}
        
        Prompt: read rows from a sheet and only send email if the name is ahmad
        Answer: {"pieceName": "google-sheets", "triggerName": "new_row_added"}
        
        Prompt: read from discord message and send email
        Answer: {"pieceName": "webhook", "triggerName": "webhook"}
        `,
        prompt,
        allTriggers: JSON.stringify(getTriggerDetails()),

    })
    try {
        return extractJson(result.trigger)
    }
    catch (e) {
        logger.warn('Failed to extract trigger', e)
        // TODO change to default trigger
        return {
            pieceName: 'schedule',
            triggerName: 'cron_expression',
            displayName: 'Every 5 Min',
            description: 'Runs every 5 minutes',
        }
    }
}


async function findActions(prompt: string): Promise<ActionDetails[]> {
    const template = `You must pick the activepieces flow actions exclusively from the provided actions array. Your response should solely consist of elements from the array. Do not include any explanations in your reply. 
---
Actions Array:
{allActions}
-----
{actionExamples}
---
Prompt: {prompt}
Answer: 
    `
    if (llm) {
        const chain = new LLMChain({
            llm,
            prompt: new PromptTemplate({
                template,
                inputVariables: ['allActions', 'prompt', 'actionExamples'],
            }),
            outputKey: 'actions',
        })
        const result = await chain.call({
            allActions: JSON.stringify(getActionDetails()),
            actionExamples: `
            Prompt: On new slack message, send me message on discord
            Answer: [{"pieceName": "discord", "actionName": "send_message_webhook"}]
            
            Prompt: read rows from a sheet and only send email and disord message if the name is ahmad
            Answer: [{"pieceName": "gmail", "actionName": "send_email"}, {"pieceName": "discord", "actionName": "send_message_webhook"}]
            `,
            prompt,
        })
        try {
            return extractJson(result.actions)
        }
        catch (e) {
<<<<<<< HEAD
            logger.error(e);
            throw new ActivepiecesError({
                code: ErrorCode.OPEN_AI_FAILED,
                params: {}
            }, e instanceof Error ? e.message : '');
=======
            logger.warn('Failed to extract actions', e)
            return []
>>>>>>> c7c8e4ed
        }
    }
    logger.error('llm is uninitailized');
    return [];

}

function buildStepsInformation(trigger: TriggerDetails, actions: ActionDetails[]): string {
    const context: string[] = [
        `
        Here is helpful information about the flow you are building:
        `,
    ]
    context.push('Trigger: ' + JSON.stringify(trigger))
    context.push('Actions: ' + JSON.stringify(actions))
    return context.join('\n')
}


function buildExamples(trigger: TriggerDetails, actions: ActionDetails[]) {
    const examples: string[] = [
        `
Prompt: Flow that Runs every 5 minutes
{"type":"PIECE_TRIGGER","settings":{"pieceName":"schedule","triggerName":"cron_expression", "input": {"cronExpression":"0/5 * * * *"} },"displayName":"Every 5 Min"}

Prompt: Flow that runs when a new message is posted on slack, it sends a message to discord and sends an email using gmail
Answer: {"type":"PIECE_TRIGGER","settings":{"pieceName":"slack","triggerName":"new_message"},"nextAction":{"type":"PIECE","settings":{"pieceName":"discord","actionName":"send_message_webhook"},"nextAction":{"type":"PIECE","settings":{"pieceName":"gmail","actionName":"send_email"},"displayName":"Send Email"},"displayName":"Send Discord Message"},"displayName":"New Slack Message"}
        `,
    ]
    for (let i = 0; i < actions.length; ++i) {
        examples.push(`Prompt: on ${trigger.triggerName} do ${actions[i].actionName} \n Answer: {"type":"PIECE_TRIGGER", 'displayName": "${trigger.displayName}" ,"settings":{"pieceName":"${trigger.pieceName}","triggerName":"${trigger.triggerName}"},"nextAction":{"type":"PIECE","settings":{"pieceName":"${actions[i].pieceName}","actionName":"${actions[i].actionName}", "displayName": "${actions[i].displayName}"}}}`)
    }
    return examples
}

async function generateFlowInternal(trigger: TriggerDetails, actions: ActionDetails[], prompt: string) {
    const template = `
Your responsibility is to serve as a JSON generator for the activepieces flow by implementing the given flow description. You are to respond with the corresponding flow JSON enclosed within a single code block, without any additional information or explanation. and are only authorized to use "PIECE" as action types and information from steps. failure to comply with these guidelines will result in failure.
--- 
Steps:

{steps}
---
Examples:

{examples}
---
Prompt: {prompt}
Answer: 
`
    const examples = buildExamples(trigger, actions)
    const chain = new LLMChain({
        llm,
        prompt: new PromptTemplate({
            template,
            inputVariables: ['prompt', 'examples', 'steps'],
        }),
        outputKey: 'flow',
    })
    const results = await chain.call({
        steps: buildStepsInformation(trigger, actions),
        examples,
        prompt,
    })
    let generatedTrigger: Trigger = extractJson(results.flow)
    // Webhook is a core piece, that needs specific handling
    if (trigger.pieceName === 'webhook') {
        generatedTrigger.type = TriggerType.WEBHOOK;
        generatedTrigger.settings = {}
    } else {
        generatedTrigger.settings = trigger
    }
    return generatedTrigger
}

export async function generateFlow(prompt: string): Promise<Trigger> {
    const trigger = await findTrigger(prompt)
    const actions = await findActions(prompt)
    logger.info('Found trigger ' + JSON.stringify(trigger))
    logger.info('Found actions ' + JSON.stringify(actions))
    const rawResult = validateTrigger(await generateFlowInternal(trigger, actions, prompt));
    console.log("RAW PROMPT " + JSON.stringify(rawResult));
    const result = validateTrigger(await fillProperties(prompt, rawResult, trigger, actions))
    console.log("FILLED PROMPT " + JSON.stringify(result));
    return result
}

function extractJson(text: string) {
    const start = text.indexOf('{')
    const end = text.lastIndexOf('}')
    const jsonStr = text.substring(start, end + 1)
    const jsonArray = JSON.parse(jsonrepair(jsonStr))
    return jsonArray
}

function cleanAction(step: Action | undefined, count: number): Action | undefined {
    if (isNil(step)) {
        return undefined
    }
    const basicStep = {
        name: 'step-' + count,
        displayName: step.displayName ?? 'Untitled Step',
        type: step.type,
        valid: false,
        nextAction: cleanAction(step.nextAction, 3 * count),
    }
    const defaultAction: Action = {
        ...basicStep,
        valid: true,
        displayName: step.displayName,
        type: ActionType.MISSING,
        settings: {
            inputUiInfo: DEFAULT_SAMPLE_DATA_SETTINGS
        },
    }
    switch (basicStep.type) {
        case ActionType.BRANCH: {
            const branch: BranchAction = step as BranchAction
            const failureAction = branch?.onFailureAction
            const successAction = branch?.onSuccessAction
            const action: BranchAction = {
                ...basicStep,
                type: ActionType.BRANCH,
                settings: {
                    // TODO support this in the prompt
                    conditions: [[{
                        firstValue: '',
                        secondValue: '',
                    }]],
                },
                onFailureAction: cleanAction(failureAction, 3 * count + 1),
                onSuccessAction: cleanAction(successAction, 3 * count + 2),
            }
            return action
        }
        case ActionType.PIECE: {
            const pieceAction: PieceAction = step as PieceAction
            const piece = pieceAction?.settings.pieceName ? getPiece(pieceAction?.settings?.pieceName) : undefined
            const actionStep = pieceAction?.settings.actionName ? piece?.getAction(pieceAction?.settings?.actionName) : undefined
            if (!piece || !actionStep) {
                return defaultAction
            }
            let input: any = {}
            for (const inputName of Object.keys(actionStep.props)) {
                if ([PropertyType.SHORT_TEXT, PropertyType.LONG_TEXT, PropertyType.NUMBER].includes(actionStep.props[inputName].type)) {
                    input[inputName] = pieceAction.settings?.input?.[inputName] ?? null
                }
            }
            const action: PieceAction = {
                ...basicStep,
                displayName: actionStep.displayName,
                type: ActionType.PIECE,
                settings: {
                    pieceName: piece.name,
                    pieceVersion: piece.version,
                    input,
                    inputUiInfo: DEFAULT_SAMPLE_DATA_SETTINGS,
                    actionName: actionStep.name,
                },
            }
            return action
        }
        default:
            return defaultAction
    }
}

function validateTrigger(step: Trigger): Trigger {
    const basicStep = {
        name: 'trigger',
        displayName: step.displayName ?? 'Untitled Trigger',
        type: step.type,
        nextAction: cleanAction(step.nextAction, 1),
        valid: true,
    }
    const defaultTrigger: Trigger = {
        ...basicStep,
        type: TriggerType.WEBHOOK,
        settings: {
            inputUiInfo: DEFAULT_SAMPLE_DATA_SETTINGS
        },
    }
    switch (step.type) {
        case TriggerType.PIECE: {
            const piece = step?.settings?.pieceName ? getPiece(step.settings.pieceName) : undefined
            const triggerStep = step?.settings?.triggerName ? piece?.getTrigger(step.settings.triggerName) : undefined
            if (!piece || !triggerStep) {
                return defaultTrigger
            }
            let input: any = {}
            for (const inputName of Object.keys(triggerStep.props)) {
                if ([PropertyType.SHORT_TEXT, PropertyType.LONG_TEXT, PropertyType.NUMBER].includes(triggerStep.props[inputName].type)) {
                    input[inputName] = step?.settings?.input?.[inputName] ?? null
                }
            }
            return {
                ...basicStep,
                settings: {
                    pieceName: step.settings.pieceName,
                    triggerName: step.settings.triggerName,
                    pieceVersion: piece.version,
                    inputUiInfo: DEFAULT_SAMPLE_DATA_SETTINGS,
                    input: input,
                },
            } as Trigger
        }
        case TriggerType.WEBHOOK:
        default:
            return defaultTrigger
    }
}<|MERGE_RESOLUTION|>--- conflicted
+++ resolved
@@ -71,7 +71,7 @@
 
 async function fillProperties(prompt: string, trigger: Trigger, sugegstedTrigger: TriggerDetails, suggestAction: ActionDetails[]): Promise<Trigger> {
     const template = `Fill the null values in input properties for the activepieces flow with best prediction. Your response must be a JSON object and should not include any additional information or explanations.
----- 
+----
 Steps:
 
 {steps}
@@ -83,7 +83,7 @@
 -----
 Usecase: {prompt}
 Flow: {flow}
-Answer: 
+Answer:
     `
     const chain = new LLMChain({
         llm: creativeLLM,
@@ -135,10 +135,10 @@
         triggerExamples: `
         Prompt: On new slack message, send me message on discord
         Answer: {"pieceName": "slack", "triggerName": "new_message"}
-        
+
         Prompt: read rows from a sheet and only send email if the name is ahmad
         Answer: {"pieceName": "google-sheets", "triggerName": "new_row_added"}
-        
+
         Prompt: read from discord message and send email
         Answer: {"pieceName": "webhook", "triggerName": "webhook"}
         `,
@@ -163,7 +163,7 @@
 
 
 async function findActions(prompt: string): Promise<ActionDetails[]> {
-    const template = `You must pick the activepieces flow actions exclusively from the provided actions array. Your response should solely consist of elements from the array. Do not include any explanations in your reply. 
+    const template = `You must pick the activepieces flow actions exclusively from the provided actions array. Your response should solely consist of elements from the array. Do not include any explanations in your reply.
 ---
 Actions Array:
 {allActions}
@@ -171,7 +171,7 @@
 {actionExamples}
 ---
 Prompt: {prompt}
-Answer: 
+Answer:
     `
     if (llm) {
         const chain = new LLMChain({
@@ -187,7 +187,7 @@
             actionExamples: `
             Prompt: On new slack message, send me message on discord
             Answer: [{"pieceName": "discord", "actionName": "send_message_webhook"}]
-            
+
             Prompt: read rows from a sheet and only send email and disord message if the name is ahmad
             Answer: [{"pieceName": "gmail", "actionName": "send_email"}, {"pieceName": "discord", "actionName": "send_message_webhook"}]
             `,
@@ -197,16 +197,8 @@
             return extractJson(result.actions)
         }
         catch (e) {
-<<<<<<< HEAD
-            logger.error(e);
-            throw new ActivepiecesError({
-                code: ErrorCode.OPEN_AI_FAILED,
-                params: {}
-            }, e instanceof Error ? e.message : '');
-=======
             logger.warn('Failed to extract actions', e)
             return []
->>>>>>> c7c8e4ed
         }
     }
     logger.error('llm is uninitailized');
@@ -245,7 +237,7 @@
 async function generateFlowInternal(trigger: TriggerDetails, actions: ActionDetails[], prompt: string) {
     const template = `
 Your responsibility is to serve as a JSON generator for the activepieces flow by implementing the given flow description. You are to respond with the corresponding flow JSON enclosed within a single code block, without any additional information or explanation. and are only authorized to use "PIECE" as action types and information from steps. failure to comply with these guidelines will result in failure.
---- 
+---
 Steps:
 
 {steps}
@@ -255,7 +247,7 @@
 {examples}
 ---
 Prompt: {prompt}
-Answer: 
+Answer:
 `
     const examples = buildExamples(trigger, actions)
     const chain = new LLMChain({
