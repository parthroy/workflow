--- conflicted
+++ resolved
@@ -17,13 +17,8 @@
 export interface ActivepiecesClientConnectionNameIsInvalid {
   type: ActivepiecesClientEventName.CLIENT_CONNECTION_NAME_IS_INVALID;
   data: {
-<<<<<<< HEAD
-    apJwtToken: string;
-  }
-=======
     error: string;
   };
->>>>>>> 2db59b57
 }
 
 export interface ActivepiecesClientRouteChanged {
@@ -86,14 +81,11 @@
   _disableNavigationInBuilder = true;
   readonly _CONNECTIONS_IFRAME_ID = 'ApConnectionsIframe';
   _resolveNewConnectionDialogClosed?: (result: ActivepiecesNewConnectionDialogClosed['data']) => void;
-<<<<<<< HEAD
   _dashboardAndBuilderIframeWindow?: Window;
   _navigationHandler?: (data: { route: string }) => void;
-=======
   _rejectNewConnectionDialogClosed?: (error:unknown)=> void;
   _handleVendorNavigation?: (data: { route: string }) => void;
   _handleClientNavigation?: (data: { route: string }) => void;
->>>>>>> 2db59b57
   _parentOrigin = window.location.origin;
   readonly _MAX_CONTAINER_CHECK_COUNT = 100;
   readonly _HUNDRED_MILLISECONDS = 100;
@@ -138,11 +130,7 @@
         jwtToken,
       });
     }
-<<<<<<< HEAD
-    this._checkIfNewConnectionDialogClosed();
     return new Promise((resolve) => {resolve({ status: "success" })});
-=======
->>>>>>> 2db59b57
   }
 
   private _initializeBuilderAndDashboardIframe = ({
@@ -198,33 +186,6 @@
       throw this._errorCreator('iframe window not accessible');
     }
     const iframeWindow = iframe.contentWindow;
-<<<<<<< HEAD
-    window.addEventListener(
-      'message',
-      (event: MessageEvent<ActivepiecesClientEvent>) => {
-        if (event.source === iframeWindow) {
-          switch (event.data.type) {
-            case ActivepiecesClientEventName.CLIENT_INIT: {
-              this._apJwtToken = event.data.data.apJwtToken;
-              const apEvent: ActivepiecesVendorInit = {
-                type: ActivepiecesVendorEventName.VENDOR_INIT,
-                data: {
-                  prefix: this._prefix,
-                  initialRoute: "/",
-                  hideSidebar: this._hideSidebar,
-                  disableNavigationInBuilder: this._disableNavigationInBuilder,
-                  hideFolders: this._hideFolders,
-                  hideLogoInBuilder: this._hideLogoInBuilder,
-                  hideFlowNameInBuilder: this._hideFlowNameInBuilder,
-                  sdkVersion: this._sdkVersion
-                },
-              };
-              iframeWindow.postMessage(apEvent, '*');
-              if (callbackAfterAuthentication) {
-                callbackAfterAuthentication();
-              }
-              break;
-=======
     const initialMessageHandler =  (event: MessageEvent<ActivepiecesClientEvent>) => {
       if (event.source === iframeWindow) {
         switch (event.data.type) {
@@ -243,7 +204,6 @@
             iframeWindow.postMessage(apEvent, '*');
             if (callbackAfterAuthentication) {
               callbackAfterAuthentication();
->>>>>>> 2db59b57
             }
             window.removeEventListener('message', initialMessageHandler);
             break;
@@ -265,43 +225,13 @@
     return iframe;
   }
 
-<<<<<<< HEAD
-  async connect({ pieceName, connectionName }: { pieceName: string, connectionName?: string }) {
-=======
   async connect({ pieceName,connectionName }: { pieceName: string, connectionName?:string }) {
     this._cleanConnectionIframe();
->>>>>>> 2db59b57
     return this._addGracePeriodBeforeMethod({
       condition: () => {
         return !!document.body;
       },
       method: async () => {
-<<<<<<< HEAD
-        if (connectionName) {
-          await this.checkIfConnectionNameIsValid(connectionName);
-        }
-        const connectionsIframe = this.connectToEmbed({
-          jwtToken: this._jwtToken, iframeContainer: document.body,
-          callbackAfterAuthentication: () => {
-            connectionsIframe.style.display = 'block';
-            const apEvent: ActivepiecesVendorRouteChanged = {
-              type: ActivepiecesVendorEventName.VENDOR_ROUTE_CHANGED,
-              data: {
-                //added date so angular queryparams will be updated and open the dialog, because if you try to create two connections with the same piece, the second one will not open the dialog
-                vendorRoute: `/embed/connections?${NEW_CONNECTION_QUERY_PARAMS.name}=${pieceName}&date=${Date.now()}&${NEW_CONNECTION_QUERY_PARAMS.connectionName}=${connectionName || ''}`
-              },
-            };
-            connectionsIframe.contentWindow.postMessage(apEvent, '*');
-          }
-        });
-        const connectionsIframeStyle = ['display:none', 'position:fixed', 'top:0', 'left:0', 'width:100%', 'height:100%', 'border:none'].join(';');
-        connectionsIframe.style.cssText = connectionsIframeStyle;
-        connectionsIframe.id = this._CONNECTIONS_IFRAME_ID;
-        return new Promise<ActivepiecesNewConnectionDialogClosed['data']>((resolve) => {
-          this._resolveNewConnectionDialogClosed = resolve;
-        });
-      },
-=======
         const connectionsIframe = this.connectToEmbed({ jwtToken: this._jwtToken, iframeContainer: document.body, 
           callbackAfterAuthentication: () => {
               const apEvent: ActivepiecesVendorRouteChanged = {
@@ -323,7 +253,6 @@
             this._rejectNewConnectionDialogClosed = reject;
           });
         },
->>>>>>> 2db59b57
       errorMessage: 'document body not found while trying to add connections iframe'
     });
   }
@@ -375,31 +304,6 @@
 
 
 
-<<<<<<< HEAD
-  private async checkIfConnectionNameIsValid(connectionName: string | undefined) {
-    if (!connectionName || !connectionName.match(connectionNameRegex)) {
-      throw this._errorCreator('Connection name is invalid, it should only contain letters, numbers, and the following characters: _ - @ + .');
-    }
-    const url = new URL(this._instanceUrl + "/api/v1/app-connections");
-    const body = {
-      connectionName: connectionName
-    };
-    const connectionValidity = (await (await fetch(url, {
-      method: 'POST',
-      headers: {
-        'Content-Type': 'application/json',
-        'Authorization': `Bearer ${this._apJwtToken}`
-      },
-      body: JSON.stringify(body)
-    })).json());
-
-    if (connectionValidity.data > 0) {
-      throw this._errorCreator('Connection name already exists');
-    }
-  }
-
-=======
->>>>>>> 2db59b57
   private _extractRouteAfterPrefix(href: string, prefix: string) {
     return href.split(prefix)[1];
   }
@@ -408,26 +312,6 @@
   ): frame is IframeWithWindow {
     return frame.contentWindow !== null;
   }
-<<<<<<< HEAD
-  private _checkIfNewConnectionDialogClosed() {
-    window.addEventListener(
-      'message',
-      (event: MessageEvent<ActivepiecesNewConnectionDialogClosed>) => {
-        if (event.data.type === ActivepiecesClientEventName.CLIENT_NEW_CONNECTION_DIALOG_CLOSED) {
-          if (this._resolveNewConnectionDialogClosed) {
-            this._resolveNewConnectionDialogClosed(event.data.data);
-          }
-          const connectionsIframe = document.getElementById(this._CONNECTIONS_IFRAME_ID);
-          if (connectionsIframe) {
-            connectionsIframe.remove();
-          }
-          else {
-            console.warn("Activepieces: connections iframe not found when trying to remove it ")
-          }
-        }
-
-      }
-=======
   private _cleanConnectionIframe = () =>{
   }
   private _setConnectionIframeEventsListener() {
@@ -476,7 +360,6 @@
     window.addEventListener(
       'message',
       connectionRelatedMessageHandler
->>>>>>> 2db59b57
     );
     this._cleanConnectionIframe = () => {
       window.removeEventListener('message', connectionRelatedMessageHandler);
