--- conflicted
+++ resolved
@@ -21,21 +21,13 @@
     <ng-container matColumnDef="platformRole">
       <th mat-header-cell *matHeaderCellDef i18n>Role</th>
       <td mat-cell *matCellDef="let user">
-<<<<<<< HEAD
         {{ user.platformRole }}
-=======
-        {{ user.created | apDate : 'mdhm' }}
->>>>>>> ff822994
       </td>
     </ng-container>
     <ng-container matColumnDef="created">
       <th mat-header-cell *matHeaderCellDef i18n>Created</th>
       <td mat-cell *matCellDef="let user">
-<<<<<<< HEAD
-        {{ user.created | date : 'short' }}
-=======
-        {{ user.updated | apDate : 'mdhm' }}
->>>>>>> ff822994
+        {{ user.created | apDate : 'mdhm' }}
       </td>
     </ng-container>
     <ng-container matColumnDef="status">
