import { env } from 'node:process';
import {
    Action,
    ActionContext,
    DropdownProperty,
    DropdownState,
    DynamicProperties,
    MultiSelectDropdownProperty,
    Piece,
    PieceAuthProperty,
    PiecePropValueSchema,
    PiecePropertyMap,
    PropertyType,
    StaticPropsValue,
} from "@activepieces/pieces-framework";
import fs from 'node:fs/promises';
import {
    ActionType,
    ActivepiecesError,
    ApEnvironment,
    ErrorCode,
    ExecuteActionOperation,
    ExecuteActionResponse,
    ExecuteCodeOperation,
    ExecutePropsOptions,
    ExecutionState,
    ExecutionType,
<<<<<<< HEAD
    extractPieceFromModule,
=======
    FlowVersion,
    TriggerType,
    flowHelper,
>>>>>>> 7cf970de
    getPackageAliasForPiece,
} from "@activepieces/shared";
import { VariableService } from "../services/variable-service";
import { isNil } from '@activepieces/shared'
import { createContextStore } from '../services/storage.service';
import { globals } from '../globals';
import { connectionService } from '../services/connections.service';
import { Utils } from '../utils';
import { codeExecutor } from '../executors/code-executer';

type GetPackageNameParams = {
    pieceName: string
    pieceVersion: string
}

type GetActionParams = {
    pieceName: string
    pieceVersion: string
    actionName: string
}

const apEnv = env['AP_ENVIRONMENT'];

const getPackageName = (params: GetPackageNameParams): string => {
    const { pieceName, pieceVersion } = params;

    if (apEnv === ApEnvironment.DEVELOPMENT) {
        return pieceName;
    }
    else {
        return getPackageAliasForPiece({
            pieceName,
            pieceVersion,
        })
    }
}

const loadPieceOrThrow = async (pieceName: string, pieceVersion: string): Promise<Piece> => {
    const packageName = getPackageName({
        pieceName,
        pieceVersion,
    })

    const module = await import(packageName);
    const piece = extractPieceFromModule<Piece>({
        module,
        pieceName,
        pieceVersion,
    })

    if (isNil(piece)) {
        throw new ActivepiecesError({
            code: ErrorCode.PIECE_NOT_FOUND,
            params: {
                pieceName: pieceName,
                pieceVersion: pieceVersion,
            },
        });
    }

    return piece
}

const getActionOrThrow = async (params: GetActionParams): Promise<Action> => {
    const { pieceName, pieceVersion, actionName } = params;

    const piece = await loadPieceOrThrow(pieceName, pieceVersion);

    const action = piece.getAction(actionName)

    if (isNil(action)) {
        throw new ActivepiecesError({
            code: ErrorCode.STEP_NOT_FOUND,
            params: {
                pieceName: pieceName,
                pieceVersion: pieceVersion,
                stepName: actionName,
            },
        });
    }

    return action;
}

const getPropOrThrow = async (params: ExecutePropsOptions) => {
    const { pieceName, pieceVersion, stepName, propertyName } = params;

    const piece = await loadPieceOrThrow(pieceName, pieceVersion);

    const action = piece.getAction(stepName) ?? piece.getTrigger(stepName)

    if (isNil(action)) {
        throw new ActivepiecesError({
            code: ErrorCode.STEP_NOT_FOUND,
            params: {
                pieceName,
                pieceVersion,
                stepName,
            },
        });
    }

    const prop = action.props[propertyName]

    if (isNil(prop)) {
        throw new ActivepiecesError({
            code: ErrorCode.CONFIG_NOT_FOUND,
            params: {
                stepName,
                pieceName,
                pieceVersion,
                configName: propertyName,
            },
        })
    }

    return prop
}

type ResolveInputParams = {
    input: unknown
    executionContext?: Record<string, unknown>
}

const resolveInput = async <T = unknown>({ input, executionContext = {} }: ResolveInputParams): Promise<T> => {
    const executionState = new ExecutionState()

    for (const [stepName, stepOutput] of Object.entries(executionContext)) {
        executionState.updateLastStep(stepOutput, stepName)
    }

    const variableService = new VariableService()

    return await variableService.resolve({
        unresolvedInput: input,
        executionState,
        censorConnections: false,
    }) as T
}

export const pieceHelper = {
    async executeCode(params: ExecuteCodeOperation): Promise<ExecuteActionResponse> {
        const { codeBase64, input, flowVersion } = params;

        const executionContext = await generateTestExecutionContext(flowVersion)
        const resolvedInput = await resolveInput({
            input,
            executionContext,
        })
        try {
            const code = Buffer.from(codeBase64, 'base64').toString('utf-8');
            const fileName = `${globals.codeDirectory}/code.js`;
            await fs.mkdir(globals.codeDirectory, { recursive: true });
            await fs.writeFile(fileName, code, 'utf-8');
            const result = await codeExecutor.executeCode('code', resolvedInput);
            return {
                success: true,
                output: result,
            };
        } catch (e) {
            // Don't remove this console.error, it's used in the UI to display the error
            console.error(e);
            return {
                success: false,
                output: undefined
            };
        }
    },
    async executeAction(params: ExecuteActionOperation): Promise<ExecuteActionResponse> {
<<<<<<< HEAD
        const { actionName, pieceName, pieceVersion, authValue, propsValue, testExecutionContext } = params;
=======
        const { actionName, pieceName, pieceVersion, input, flowVersion } = params;
>>>>>>> 7cf970de

        const action = await getActionOrThrow({
            pieceName,
            pieceVersion,
            actionName,
        })

<<<<<<< HEAD
        const resolvedProps = await resolveInput<StaticPropsValue<PiecePropertyMap>>({
            input: propsValue,
            executionContext: testExecutionContext,
        })

        const resolvedAuth = await resolveInput<PiecePropValueSchema<PieceAuthProperty>>({
            input: authValue,
            executionContext: testExecutionContext,
        })

        const context: ActionContext = {
            executionType: ExecutionType.BEGIN,
            auth: resolvedAuth ?? resolvedProps['authentication'],
            propsValue: resolvedProps,
=======
        const executionContext = await generateTestExecutionContext(flowVersion)
        const resolvedInput = await resolveInput({
            input,
            executionContext,
        })
        const variableService = new VariableService()
        const { result, errors } = await variableService.validateAndCast(resolvedInput, action.props);
        if (Object.keys(errors).length > 0) {
            throw new Error(JSON.stringify(errors));
        }
        const context: ActionContext<StaticPropsValue<Record<string, any>>> = {
            executionType: ExecutionType.BEGIN,
            propsValue: result as Record<string, any>,
>>>>>>> 7cf970de
            store: createContextStore('', globals.flowId),
            connections: {
                get: async (key: string) => {
                    try {
                        const connection = await connectionService.obtain(key);
                        if (!connection) {
                            return null;
                        }
                        return connection;
                    } catch (e) {
                        return null;
                    }
                }
            },
            run: {
                stop: () => console.info('stopHook called!'),
                pause: () => console.info('pauseHook called!'),
            }
        }

        try {
            return {
                output: await action.run(context),
                success: true,
            }
        } catch (e) {
            return {
                output: e instanceof Error ? Utils.tryParseJson(e.message) : e,
                success: false,
            }
        }
    },

    async executeProps(params: ExecutePropsOptions) {
        const property = await getPropOrThrow(params);

        try {
            const resolvedProps = await resolveInput<StaticPropsValue<PiecePropertyMap>>({
                input: params.input,
            })

            const resolvedAuth = await resolveInput<PiecePropValueSchema<PieceAuthProperty>>({
                input: params.auth,
            })

            if (property.type === PropertyType.DYNAMIC) {
                const dynamicProperty = property as DynamicProperties<boolean>
                return await dynamicProperty.props(resolvedProps);
            }

            if (property.type === PropertyType.MULTI_SELECT_DROPDOWN) {
                const multiSelectProperty = property as MultiSelectDropdownProperty<unknown, boolean>
                return await multiSelectProperty.options({
                    auth: resolvedAuth,
                    propsValue: resolvedProps,
                });
            }

            const dropdownProperty = property as DropdownProperty<unknown, boolean>
            return await dropdownProperty.options({
                auth: resolvedAuth,
                propsValue: resolvedProps,
            })
        } catch (e) {
            console.error(e);
            return {
                disabled: true,
                options: [],
                placeholder: "Throws an error, reconnect or refresh the page"
            } as DropdownState<unknown>;
        }
    },

    loadPieceOrThrow,
};


const generateTestExecutionContext = async (flowVersion: FlowVersion): Promise<Record<string, unknown>> => {
    const flowSteps = flowHelper.getAllSteps(flowVersion.trigger)
    const testContext: Record<string, unknown> = {}

    for (const step of flowSteps) {
        const stepsWithSampleData = [ActionType.CODE, ActionType.PIECE, TriggerType.PIECE, TriggerType.WEBHOOK]
        if (stepsWithSampleData.includes(step.type)) {
            const { name, settings: { inputUiInfo } } = step
            testContext[name] = inputUiInfo?.currentSelectedData
        }

        if (step.type === ActionType.LOOP_ON_ITEMS) {
            const resolvedLoopOutput: { items: any[] } = (await resolveInput({
                input: step.settings,
                executionContext: testContext
            })) as { items: any[] };
            const items = resolvedLoopOutput.items;
            testContext[step.name] = {
                index: 1,
                item: items?.[0],
            }
        }
    }

    return testContext
}<|MERGE_RESOLUTION|>--- conflicted
+++ resolved
@@ -25,13 +25,10 @@
     ExecutePropsOptions,
     ExecutionState,
     ExecutionType,
-<<<<<<< HEAD
-    extractPieceFromModule,
-=======
     FlowVersion,
     TriggerType,
     flowHelper,
->>>>>>> 7cf970de
+    extractPieceFromModule,
     getPackageAliasForPiece,
 } from "@activepieces/shared";
 import { VariableService } from "../services/variable-service";
@@ -54,6 +51,7 @@
 }
 
 const apEnv = env['AP_ENVIRONMENT'];
+const variableService = new VariableService()
 
 const getPackageName = (params: GetPackageNameParams): string => {
     const { pieceName, pieceVersion } = params;
@@ -151,25 +149,14 @@
     return prop
 }
 
-type ResolveInputParams = {
-    input: unknown
-    executionContext?: Record<string, unknown>
-}
-
-const resolveInput = async <T = unknown>({ input, executionContext = {} }: ResolveInputParams): Promise<T> => {
+const executionStateFromExecutionContext = (executionContext: Record<string, unknown>): ExecutionState => {
     const executionState = new ExecutionState()
 
     for (const [stepName, stepOutput] of Object.entries(executionContext)) {
         executionState.updateLastStep(stepOutput, stepName)
     }
 
-    const variableService = new VariableService()
-
-    return await variableService.resolve({
-        unresolvedInput: input,
-        executionState,
-        censorConnections: false,
-    }) as T
+    return executionState
 }
 
 export const pieceHelper = {
@@ -177,10 +164,14 @@
         const { codeBase64, input, flowVersion } = params;
 
         const executionContext = await generateTestExecutionContext(flowVersion)
-        const resolvedInput = await resolveInput({
-            input,
-            executionContext,
-        })
+        const executionState = executionStateFromExecutionContext(executionContext)
+
+        const resolvedInput = await variableService.resolve({
+            unresolvedInput: input,
+            executionState,
+            censorConnections: false,
+        })
+
         try {
             const code = Buffer.from(codeBase64, 'base64').toString('utf-8');
             const fileName = `${globals.codeDirectory}/code.js`;
@@ -201,11 +192,7 @@
         }
     },
     async executeAction(params: ExecuteActionOperation): Promise<ExecuteActionResponse> {
-<<<<<<< HEAD
-        const { actionName, pieceName, pieceVersion, authValue, propsValue, testExecutionContext } = params;
-=======
-        const { actionName, pieceName, pieceVersion, input, flowVersion } = params;
->>>>>>> 7cf970de
+        const { actionName, pieceName, pieceVersion, authValue, propsValue, flowVersion } = params;
 
         const action = await getActionOrThrow({
             pieceName,
@@ -213,36 +200,26 @@
             actionName,
         })
 
-<<<<<<< HEAD
-        const resolvedProps = await resolveInput<StaticPropsValue<PiecePropertyMap>>({
-            input: propsValue,
-            executionContext: testExecutionContext,
-        })
-
-        const resolvedAuth = await resolveInput<PiecePropValueSchema<PieceAuthProperty>>({
-            input: authValue,
-            executionContext: testExecutionContext,
+        const executionContext = await generateTestExecutionContext(flowVersion)
+        const executionState = executionStateFromExecutionContext(executionContext)
+
+        const resolvedProps = await variableService.resolveAndValidate<StaticPropsValue<PiecePropertyMap>>({
+            unresolvedInput: propsValue,
+            executionState,
+            censorConnections: false,
+            actionProps: action.props,
+        })
+
+        const resolvedAuth = await variableService.resolve<PiecePropValueSchema<PieceAuthProperty>>({
+            unresolvedInput: authValue,
+            executionState,
+            censorConnections: false,
         })
 
         const context: ActionContext = {
             executionType: ExecutionType.BEGIN,
             auth: resolvedAuth ?? resolvedProps['authentication'],
             propsValue: resolvedProps,
-=======
-        const executionContext = await generateTestExecutionContext(flowVersion)
-        const resolvedInput = await resolveInput({
-            input,
-            executionContext,
-        })
-        const variableService = new VariableService()
-        const { result, errors } = await variableService.validateAndCast(resolvedInput, action.props);
-        if (Object.keys(errors).length > 0) {
-            throw new Error(JSON.stringify(errors));
-        }
-        const context: ActionContext<StaticPropsValue<Record<string, any>>> = {
-            executionType: ExecutionType.BEGIN,
-            propsValue: result as Record<string, any>,
->>>>>>> 7cf970de
             store: createContextStore('', globals.flowId),
             connections: {
                 get: async (key: string) => {
@@ -280,12 +257,16 @@
         const property = await getPropOrThrow(params);
 
         try {
-            const resolvedProps = await resolveInput<StaticPropsValue<PiecePropertyMap>>({
-                input: params.input,
+            const resolvedProps = await variableService.resolve<StaticPropsValue<PiecePropertyMap>>({
+                unresolvedInput: params.input,
+                executionState: new ExecutionState(),
+                censorConnections: false,
             })
 
-            const resolvedAuth = await resolveInput<PiecePropValueSchema<PieceAuthProperty>>({
-                input: params.auth,
+            const resolvedAuth = await variableService.resolve<PiecePropValueSchema<PieceAuthProperty>>({
+                unresolvedInput: params.auth,
+                executionState: new ExecutionState(),
+                censorConnections: false,
             })
 
             if (property.type === PropertyType.DYNAMIC) {
@@ -332,10 +313,12 @@
         }
 
         if (step.type === ActionType.LOOP_ON_ITEMS) {
-            const resolvedLoopOutput: { items: any[] } = (await resolveInput({
-                input: step.settings,
-                executionContext: testContext
-            })) as { items: any[] };
+            const executionState = executionStateFromExecutionContext(testContext)
+            const resolvedLoopOutput: { items: any[] } = await variableService.resolve({
+                unresolvedInput: step.settings,
+                executionState,
+                censorConnections: false,
+            })
             const items = resolvedLoopOutput.items;
             testContext[step.name] = {
                 index: 1,
