<ng-container *ngIf="rightSidebarType$ | async as rightSidebarType">
  <app-piece-version-sidebar *ngIf="rightSidebarType === sidebarType.COLLECTION_VERSIONS"></app-piece-version-sidebar>
  <app-step-type-sidebar [showTriggers]="rightSidebarType === sidebarType.TRIGGER_TYPE" *ngIf="
    rightSidebarType === sidebarType.STEP_TYPE ||
    rightSidebarType === sidebarType.TRIGGER_TYPE
  "></app-step-type-sidebar>


  <ng-container *ngIf="rightSidebarType === sidebarType.EDIT_STEP">
<<<<<<< HEAD
    <div #editStepSection class="top-resizer-section" [class.ap-transition-all]="animateSectionsHeightChange"
      [class.!ap-h-full]="(currentStep$ | async)?.type !== TriggerType.WEBHOOK"
      [class.!ap-min-h-full]="(currentStep$ | async)?.type !== TriggerType.WEBHOOK">
=======
    <div #editStepSection [class.top-resizer-section]="(currentStep$ | async)?.type === TriggerType.WEBHOOK"
      [class.ap-transition-all]="animateSectionsHeightChange">
>>>>>>> 3a8df8da
      <app-edit-step-sidebar>
      </app-edit-step-sidebar>
    </div>
    <ng-container *ngIf="currentStep$ | async as currentStep">
      <ng-container *ngIf="currentStep.type === TriggerType.WEBHOOK">
        <div class="resizer-area" #resizerArea>
          <app-horizontal-sidebar-separator [resizerArea]="resizerArea" topStyle="calc( 100% - 10px )"
            (resizerDragged)="resizerDragged($event)" (resizerDragStarted)="resizerDragStarted()">
          </app-horizontal-sidebar-separator>
        </div>
        <div class="bottom-resizer-section" #selectedStepResultContainer>
          <app-test-step></app-test-step>
        </div>
      </ng-container>

    </ng-container>

  </ng-container>

</ng-container>
<ng-container *ngIf="elevateResizer$ | async">

</ng-container><|MERGE_RESOLUTION|>--- conflicted
+++ resolved
@@ -7,14 +7,8 @@
 
 
   <ng-container *ngIf="rightSidebarType === sidebarType.EDIT_STEP">
-<<<<<<< HEAD
-    <div #editStepSection class="top-resizer-section" [class.ap-transition-all]="animateSectionsHeightChange"
-      [class.!ap-h-full]="(currentStep$ | async)?.type !== TriggerType.WEBHOOK"
-      [class.!ap-min-h-full]="(currentStep$ | async)?.type !== TriggerType.WEBHOOK">
-=======
     <div #editStepSection [class.top-resizer-section]="(currentStep$ | async)?.type === TriggerType.WEBHOOK"
       [class.ap-transition-all]="animateSectionsHeightChange">
->>>>>>> 3a8df8da
       <app-edit-step-sidebar>
       </app-edit-step-sidebar>
     </div>
