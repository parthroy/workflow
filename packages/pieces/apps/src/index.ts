--- conflicted
+++ resolved
@@ -48,11 +48,9 @@
 import { delay } from '@activepieces/piece-delay';
 import { dataMapper } from '@activepieces/piece-data-mapper';
 import { schedule } from '@activepieces/piece-schedule';
-<<<<<<< HEAD
 import { constantContact } from '@activepieces/piece-constant-contact';
-=======
 import { salesforce } from '@activepieces/piece-salesforce';
->>>>>>> ecaa74fa
+
 
 export const pieces: Piece[] = [
     airtable,
@@ -104,11 +102,8 @@
     dataMapper,
     intercom,
     schedule,
-<<<<<<< HEAD
-    constantContact
-=======
+    constantContact,
     salesforce
->>>>>>> ecaa74fa
 ].sort((a, b) => a.displayName > b.displayName ? 1 : -1);
 
 export const getPiece = (name: string): Piece | undefined => {
