--- conflicted
+++ resolved
@@ -1,23 +1,15 @@
-<<<<<<< HEAD
 import { PieceAuth, createPiece } from '@activepieces/pieces-framework';
 import { bloomerangCreateTransaction } from './lib/actions/create-transaction';
 import { bloomerangGetContacts } from './lib/actions/get-contacts';
 import { bloomerangGetTransactionStuff } from './lib/actions/get-transaction-stuff';
-import {bloomerangUpsertContact} from './lib/actions/upsert-contact';
+import {bloomerangUpsertContactsDuplicates} from './lib/actions/upsert-contact_duplicates';
+import {bloomerangUpsertContactsSearch} from './lib/actions/upsert-contact_search';
 
 export const bloomerangAuth = PieceAuth.SecretText({
   displayName: "API Key",
   required: true,
   description: "API key acquired from your Bloomerang crm"
 })
-=======
-import { createPiece } from '@activepieces/pieces-framework';
-import { bloomerangCreateTransaction } from './lib/actions/create-transaction';
-import { bloomerangGetContacts } from './lib/actions/get-contacts';
-import { bloomerangGetTransactionStuff } from './lib/actions/get-transaction-stuff';
-import {bloomerangUpsertContactsDuplicates} from './lib/actions/upsert-contact_duplicates';
-import {bloomerangUpsertContactsSearch} from './lib/actions/upsert-contact_search';
->>>>>>> 7cf970de
 
 export const bloomerang = createPiece({
   displayName: 'Bloomerang',
@@ -25,15 +17,11 @@
   authors: ['HKudria'],
   auth: bloomerangAuth,
   actions: [
-<<<<<<< HEAD
-=======
     bloomerangUpsertContactsDuplicates,
     bloomerangUpsertContactsSearch,
->>>>>>> 7cf970de
     bloomerangCreateTransaction,
     bloomerangGetContacts,
     bloomerangGetTransactionStuff,
-    bloomerangUpsertContact,
   ],
   triggers: [],
 });