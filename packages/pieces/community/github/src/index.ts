import { createCustomApiCallAction } from '@activepieces/pieces-common';
import {
  OAuth2PropertyValue,
  PieceAuth,
  createPiece,
} from '@activepieces/pieces-framework';
import { PieceCategory } from '@activepieces/shared';
import { githubCreateIssueAction } from './lib/actions/create-issue';
import { githubUnlockIssueAction } from './lib/actions/unlock-issue';
import { githubTriggers } from './lib/trigger';
import { githubGetIssueInformation } from './lib/actions/get-issue-information';
import { githubCreateCommentOnAIssue } from './lib/actions/create-comment-on-a-issue';
import { githubLockIssueAction } from './lib/actions/lock-issue';

export const githubAuth = PieceAuth.OAuth2({
  required: true,
  authUrl: 'https://github.com/login/oauth/authorize',
  tokenUrl: 'https://github.com/login/oauth/access_token',
  scope: ['admin:repo_hook', 'admin:org', 'repo'],
});

export const github = createPiece({
  displayName: 'GitHub',
  description:
    'Developer platform that allows developers to create, store, manage and share their code',

  minimumSupportedRelease: '0.5.0',
  logoUrl: 'https://cdn.activepieces.com/pieces/github.png',
  categories: [PieceCategory.DEVELOPER_TOOLS],
  auth: githubAuth,
  actions: [
    githubCreateIssueAction,
<<<<<<< HEAD
    githubGetIssueInformation,
    githubCreateCommentOnAIssue,
    githubLockIssueAction,
=======
    githubUnlockIssueAction,
>>>>>>> 3e8ac3eb
    createCustomApiCallAction({
      baseUrl: () => 'https://api.github.com',
      auth: githubAuth,
      authMapping: (auth) => ({
        Authorization: `Bearer ${(auth as OAuth2PropertyValue).access_token}`,
      }),
    }),
  ],
  authors: [
    'kishanprmr',
    'MoShizzle',
    'AbdulTheActivePiecer',
    'khaledmashaly',
    'abuaboud',
    'tintinthedev',
  ],
  triggers: githubTriggers,
});<|MERGE_RESOLUTION|>--- conflicted
+++ resolved
@@ -30,13 +30,10 @@
   auth: githubAuth,
   actions: [
     githubCreateIssueAction,
-<<<<<<< HEAD
     githubGetIssueInformation,
     githubCreateCommentOnAIssue,
     githubLockIssueAction,
-=======
     githubUnlockIssueAction,
->>>>>>> 3e8ac3eb
     createCustomApiCallAction({
       baseUrl: () => 'https://api.github.com',
       auth: githubAuth,
