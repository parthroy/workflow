{
  "name": "@activepieces/piece-intercom",
<<<<<<< HEAD
  "version": "0.4.7"
=======
  "version": "0.5.0"
>>>>>>> 61793c4c
}<|MERGE_RESOLUTION|>--- conflicted
+++ resolved
@@ -1,8 +1,4 @@
 {
   "name": "@activepieces/piece-intercom",
-<<<<<<< HEAD
-  "version": "0.4.7"
-=======
   "version": "0.5.0"
->>>>>>> 61793c4c
 }