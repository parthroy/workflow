{
  "name": "@activepieces/piece-math-helper",
  "version": "0.0.8",
  "dependencies": {
<<<<<<< HEAD
    "@activepieces/shared": "0.10.110",
=======
    "@activepieces/shared": "0.10.111",
>>>>>>> 44ae8de5
    "@activepieces/pieces-framework": "0.7.32",
    "tslib": "2.6.2"
  }
}<|MERGE_RESOLUTION|>--- conflicted
+++ resolved
@@ -2,11 +2,7 @@
   "name": "@activepieces/piece-math-helper",
   "version": "0.0.8",
   "dependencies": {
-<<<<<<< HEAD
-    "@activepieces/shared": "0.10.110",
-=======
     "@activepieces/shared": "0.10.111",
->>>>>>> 44ae8de5
     "@activepieces/pieces-framework": "0.7.32",
     "tslib": "2.6.2"
   }
