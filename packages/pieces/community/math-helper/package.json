{
  "name": "@activepieces/piece-math-helper",
  "version": "0.0.7",
  "dependencies": {
<<<<<<< HEAD
    "@activepieces/pieces-framework": "0.7.27",
=======
    "@activepieces/pieces-framework": "0.7.28",
>>>>>>> 0b838a02
    "@activepieces/shared": "0.10.98",
    "tslib": "2.6.2"
  }
}<|MERGE_RESOLUTION|>--- conflicted
+++ resolved
@@ -2,11 +2,7 @@
   "name": "@activepieces/piece-math-helper",
   "version": "0.0.7",
   "dependencies": {
-<<<<<<< HEAD
-    "@activepieces/pieces-framework": "0.7.27",
-=======
     "@activepieces/pieces-framework": "0.7.28",
->>>>>>> 0b838a02
     "@activepieces/shared": "0.10.98",
     "tslib": "2.6.2"
   }
