import {
	createPiece,
	PieceAuth,
	PiecePropValueSchema,
	OAuth2PropertyValue,
} from '@activepieces/pieces-framework';
import { PieceCategory } from '@activepieces/shared';
import { createChannelAction } from './lib/actions/create-channel';
import { sendChannelMessageAction } from './lib/actions/send-channel-message';
import { Client } from '@microsoft/microsoft-graph-client';
import { sendChatMessageAction } from './lib/actions/send-chat-message';
import { createCustomApiCallAction } from '@activepieces/pieces-common';
import { newChannelMessageTrigger } from './lib/triggers/new-channel-message';

export const microsoftTeamsAuth = PieceAuth.OAuth2({
<<<<<<< HEAD
	required: true,
	scope: [
		'openid',
		'email',
		'profile',
		'offline_access',
		'User.Read',
		'Channel.Create',
		'Channel.ReadBasic.All',
		'ChannelMessage.Send',
		'Team.ReadBasic.All',
		'Chat.ReadWrite',
		'ChannelMessage.Read.All',
	],
	authUrl: 'https://login.microsoftonline.com/common/oauth2/v2.0/authorize',
	tokenUrl: 'https://login.microsoftonline.com/common/oauth2/v2.0/token',
	validate: async ({ auth }) => {
		try {
			const authValue = auth as PiecePropValueSchema<typeof microsoftTeamsAuth>;
			const client = Client.initWithMiddleware({
				authProvider: {
					getAccessToken: () => Promise.resolve(authValue.access_token),
				},
			});
			await client.api('/me').get();
			return { valid: true };
		} catch (error) {
			return { valid: false, error: 'Invalid Credentials.' };
		}
	},
=======
  required: true,
  scope: [
    'openid',
    'email',
    'profile',
    'offline_access',
    'Channel.Create',
    'Channel.ReadBasic.All',
    'ChannelMessage.Send',
    'Team.ReadBasic.All',
    'Chat.ReadWrite',
    'User.ReadBasic.All',
    'Presence.Read.All',
  ],
  authUrl: 'https://login.microsoftonline.com/common/oauth2/v2.0/authorize',
  tokenUrl: 'https://login.microsoftonline.com/common/oauth2/v2.0/token',
  validate: async ({ auth }) => {
    try {
      const authValue = auth as PiecePropValueSchema<typeof microsoftTeamsAuth>;
      const client = Client.initWithMiddleware({
        authProvider: {
          getAccessToken: () => Promise.resolve(authValue.access_token),
        },
      });
      await client.api('/me').get();
      return { valid: true };
    } catch (error) {
      return { valid: false, error: 'Invalid Credentials.' };
    }
  },
>>>>>>> 56e37b34
});

export const microsoftTeams = createPiece({
	displayName: 'Microsoft Teams',
	auth: microsoftTeamsAuth,
	minimumSupportedRelease: '0.30.0',
	logoUrl: 'https://cdn.activepieces.com/pieces/microsoft-teams.png',
	categories: [PieceCategory.BUSINESS_INTELLIGENCE, PieceCategory.COMMUNICATION],
	authors: ['kishanprmr'],
	actions: [
		createChannelAction,
		sendChannelMessageAction,
		sendChatMessageAction,
		createCustomApiCallAction({
			auth: microsoftTeamsAuth,
			baseUrl: () => 'https://graph.microsoft.com/v1.0/teams',
			authMapping: async (auth) => ({
				Authorization: `Bearer ${(auth as OAuth2PropertyValue).access_token}`,
			}),
		}),
	],
	triggers: [newChannelMessageTrigger],
});<|MERGE_RESOLUTION|>--- conflicted
+++ resolved
@@ -13,7 +13,6 @@
 import { newChannelMessageTrigger } from './lib/triggers/new-channel-message';
 
 export const microsoftTeamsAuth = PieceAuth.OAuth2({
-<<<<<<< HEAD
 	required: true,
 	scope: [
 		'openid',
@@ -27,6 +26,8 @@
 		'Team.ReadBasic.All',
 		'Chat.ReadWrite',
 		'ChannelMessage.Read.All',
+    'User.ReadBasic.All',
+    'Presence.Read.All',
 	],
 	authUrl: 'https://login.microsoftonline.com/common/oauth2/v2.0/authorize',
 	tokenUrl: 'https://login.microsoftonline.com/common/oauth2/v2.0/token',
@@ -44,38 +45,6 @@
 			return { valid: false, error: 'Invalid Credentials.' };
 		}
 	},
-=======
-  required: true,
-  scope: [
-    'openid',
-    'email',
-    'profile',
-    'offline_access',
-    'Channel.Create',
-    'Channel.ReadBasic.All',
-    'ChannelMessage.Send',
-    'Team.ReadBasic.All',
-    'Chat.ReadWrite',
-    'User.ReadBasic.All',
-    'Presence.Read.All',
-  ],
-  authUrl: 'https://login.microsoftonline.com/common/oauth2/v2.0/authorize',
-  tokenUrl: 'https://login.microsoftonline.com/common/oauth2/v2.0/token',
-  validate: async ({ auth }) => {
-    try {
-      const authValue = auth as PiecePropValueSchema<typeof microsoftTeamsAuth>;
-      const client = Client.initWithMiddleware({
-        authProvider: {
-          getAccessToken: () => Promise.resolve(authValue.access_token),
-        },
-      });
-      await client.api('/me').get();
-      return { valid: true };
-    } catch (error) {
-      return { valid: false, error: 'Invalid Credentials.' };
-    }
-  },
->>>>>>> 56e37b34
 });
 
 export const microsoftTeams = createPiece({
