--- conflicted
+++ resolved
@@ -1,14 +1,4 @@
 {
   "name": "@activepieces/piece-retune",
-<<<<<<< HEAD
-  "version": "0.0.3",
-  "dependencies": {
-    "@activepieces/pieces-common": "0.2.9",
-    "@activepieces/pieces-framework": "0.7.23",
-    "@activepieces/shared": "0.10.92",
-    "tslib": "2.6.2"
-  }
-=======
   "version": "0.0.5"
->>>>>>> 6c6aa482
 }