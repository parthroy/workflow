import { createAction, Property } from "@activepieces/pieces-framework";
import { HttpRequest, HttpMethod, httpClient } from "@activepieces/pieces-common";

export const discordSendMessageWebhook = createAction({
<<<<<<< HEAD
name: 'send_message_webhook',
  description: 'Send a discord message via webhook',
  displayName: 'Send Message Webhook',
  props: {
    webhook_url: Property.ShortText({
      displayName: 'Webhook URL',
      required: true,
    }),
    username: Property.ShortText({
      displayName: 'Name',
      required: false,
    }),
    content: Property.LongText({
      displayName: 'Message',
      required: true,
    }),
    avatar_url: Property.ShortText({
      displayName: 'Avatar URL',
      required: false,
    }),
    embeds: Property.Json({
      displayName: 'embeds',
      description: "Embeds to send along with the message",
      required: false,
      defaultValue: [{
        "title": "Hello!",
        "description": "Hi! :grinning:",
        "color": 1127128,
      }]
    }),
    tts: Property.Checkbox({
      displayName: "Text to speech",
      description: "Robot reads the message",
      required: false,
    })
  },
  async run(configValue) {
    const request: HttpRequest<{ content: string, username: string | undefined, avatar_url: string | undefined, tts: boolean | undefined, embeds: Record<string, unknown> | undefined}> = {
      method: HttpMethod.POST,
      url: configValue.propsValue['webhook_url'],
      body: {
        username: configValue.propsValue['username'],
        content: configValue.propsValue['content'],
        avatar_url: configValue.propsValue['avatar_url'],
        tts: configValue.propsValue['tts'],
        embeds: configValue.propsValue['embeds'],
      },
    };
      return await httpClient.sendRequest<never>(request);
  },
=======
    name: 'send_message_webhook',
    description: 'Send a discord message via webhook',
    displayName: 'Send Message Webhook',
    requireAuth: false,
    props: {
      webhook_url: Property.ShortText({
        displayName: 'Webhook URL',
        required: true,
      }),
      username: Property.ShortText({
        displayName: 'Name',
        description: "The webhook name",
        required: false,
      }),
      content: Property.LongText({
        displayName: 'Message',
        description: "The message you want to send",
        required: true,
      }),
      avatar_url: Property.ShortText({
        displayName: 'Avatar URL',
        description: "The avatar url for webhook",
        required: false,
      }),
      embeds: Property.Json({
        displayName: 'embeds',
        description: "Embeds to send along with the message",
        required: false,
        defaultValue: [{
          "title": "Hello!",
          "description": "Hi! :grinning:",
          "color": 1127128,
        }]
      }),
      tts: Property.Checkbox({
        displayName: "Text to speech",
        description: "Robot reads the message",
        required: false,
      })
    },
    async run(configValue) {
      const request: HttpRequest<{ content: string, username: string | undefined, avatar_url: string | undefined, tts: boolean | undefined, embeds: Record<string, unknown> | undefined}> = {
        method: HttpMethod.POST,
        url: configValue.propsValue['webhook_url'],
        body: {
          username: configValue.propsValue['username'],
          content: configValue.propsValue['content'],
          avatar_url: configValue.propsValue['avatar_url'],
          tts: configValue.propsValue['tts'],
          embeds: configValue.propsValue['embeds'],
        },
      };
        return await httpClient.sendRequest<never>(request);
    },
  
>>>>>>> ad077ae9
});<|MERGE_RESOLUTION|>--- conflicted
+++ resolved
@@ -2,58 +2,6 @@
 import { HttpRequest, HttpMethod, httpClient } from "@activepieces/pieces-common";
 
 export const discordSendMessageWebhook = createAction({
-<<<<<<< HEAD
-name: 'send_message_webhook',
-  description: 'Send a discord message via webhook',
-  displayName: 'Send Message Webhook',
-  props: {
-    webhook_url: Property.ShortText({
-      displayName: 'Webhook URL',
-      required: true,
-    }),
-    username: Property.ShortText({
-      displayName: 'Name',
-      required: false,
-    }),
-    content: Property.LongText({
-      displayName: 'Message',
-      required: true,
-    }),
-    avatar_url: Property.ShortText({
-      displayName: 'Avatar URL',
-      required: false,
-    }),
-    embeds: Property.Json({
-      displayName: 'embeds',
-      description: "Embeds to send along with the message",
-      required: false,
-      defaultValue: [{
-        "title": "Hello!",
-        "description": "Hi! :grinning:",
-        "color": 1127128,
-      }]
-    }),
-    tts: Property.Checkbox({
-      displayName: "Text to speech",
-      description: "Robot reads the message",
-      required: false,
-    })
-  },
-  async run(configValue) {
-    const request: HttpRequest<{ content: string, username: string | undefined, avatar_url: string | undefined, tts: boolean | undefined, embeds: Record<string, unknown> | undefined}> = {
-      method: HttpMethod.POST,
-      url: configValue.propsValue['webhook_url'],
-      body: {
-        username: configValue.propsValue['username'],
-        content: configValue.propsValue['content'],
-        avatar_url: configValue.propsValue['avatar_url'],
-        tts: configValue.propsValue['tts'],
-        embeds: configValue.propsValue['embeds'],
-      },
-    };
-      return await httpClient.sendRequest<never>(request);
-  },
-=======
     name: 'send_message_webhook',
     description: 'Send a discord message via webhook',
     displayName: 'Send Message Webhook',
@@ -65,12 +13,10 @@
       }),
       username: Property.ShortText({
         displayName: 'Name',
-        description: "The webhook name",
         required: false,
       }),
       content: Property.LongText({
         displayName: 'Message',
-        description: "The message you want to send",
         required: true,
       }),
       avatar_url: Property.ShortText({
@@ -82,11 +28,7 @@
         displayName: 'embeds',
         description: "Embeds to send along with the message",
         required: false,
-        defaultValue: [{
-          "title": "Hello!",
-          "description": "Hi! :grinning:",
-          "color": 1127128,
-        }]
+        defaultValue: []
       }),
       tts: Property.Checkbox({
         displayName: "Text to speech",
@@ -109,5 +51,4 @@
         return await httpClient.sendRequest<never>(request);
     },
   
->>>>>>> ad077ae9
 });