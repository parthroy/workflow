import { Store, } from "../../framework";

interface TimebasedPolling<INPUT> {
    strategy: DedupeStrategy.TIMEBASED;
    items: (
        { propsValue, lastFetchEpochMS }: { propsValue: INPUT, lastFetchEpochMS: number },
    ) => Promise<{
        epochMilliSeconds: number;
        data: unknown;
    }[]
    >;
}

interface LastItemPolling<INPUT> {
    strategy: DedupeStrategy.LAST_ITEM;
    items: (
        { propsValue }: { propsValue: INPUT },
    ) => Promise<{
        id: unknown;
        data: unknown;
    }[]
    >;
}

export enum DedupeStrategy {
    TIMEBASED,
    LAST_ITEM
}

export type Polling<T> = TimebasedPolling<T> | LastItemPolling<T>;

export const pollingHelper = {
    async poll<INPUT>(polling: Polling<INPUT>, { store, propsValue }: { store: Store, propsValue: INPUT }): Promise<unknown[]> {
        switch (polling.strategy) {
            case DedupeStrategy.TIMEBASED: {
<<<<<<< HEAD
                const lastEpochMilliSeconds = (await store.get<number>("lastPoll"))!;
                const items = await polling.items({ propsValue });
                const newLastEpochMilliSeconds = items.reduce((acc, item) => Math.max(acc, item.epochMilliSeconds), lastEpochMilliSeconds);
                await store.put("lastPoll", newLastEpochMilliSeconds);
                return items.filter(f => f.epochMilliSeconds > lastEpochMilliSeconds).map((item) => item.data);
=======
                const lastEpochMillSeconds = (await store.get<number>("lastPoll")) ?? 0;
                const items = await polling.items({ propsValue, lastFetchEpochMS: lastEpochMillSeconds});
                const newLastEpochMillSeconds = items.reduce((acc, item) => Math.max(acc, item.epochMillSeconds), lastEpochMillSeconds);
                await store.put("lastPoll", newLastEpochMillSeconds);
                return items.filter(f => f.epochMillSeconds > lastEpochMillSeconds).map((item) => item.data);
>>>>>>> 7e34820c
            }
            case DedupeStrategy.LAST_ITEM: {
                const lastItemId = (await store.get<unknown>("lastItem"));
                const items = await polling.items({ propsValue });
                const newLastItem = items?.[0]?.id;
                if (!newLastItem) {
                    return items;
                }
                await store.put("lastItem", newLastItem);
                // get  items until you find the last item
                const lastItemIndex = items.findIndex(f => f.id === lastItemId);
                return items?.slice(0, lastItemIndex).map((item) => item.data) ?? [];
            }
        }
    },
    async onEnable<INPUT>(polling: Polling<INPUT>, { store, propsValue }: { store: Store, propsValue: INPUT }): Promise<void> {
        switch (polling.strategy) {
            case DedupeStrategy.TIMEBASED: {
                await store.put("lastPoll", Date.now());
                break;
            }
            case DedupeStrategy.LAST_ITEM: {
                const items = (await polling.items({ propsValue }));
                await store.put("lastItem", items?.[0]?.id);
                break;
            }
        }
    },
    async onDisable<INPUT>(polling: Polling<INPUT>, { store, propsValue }: { store: Store, propsValue: INPUT }): Promise<void> {
        switch (polling.strategy) {
            case DedupeStrategy.TIMEBASED:
            case DedupeStrategy.LAST_ITEM:
                return;
        }
    },
    async test<INPUT>(polling: Polling<INPUT>, { propsValue }: { store: Store, propsValue: INPUT }): Promise<unknown[]> {
        switch (polling.strategy) {
            case DedupeStrategy.TIMEBASED:
                return (await polling.items({ propsValue , lastFetchEpochMS: 0 }));
            case DedupeStrategy.LAST_ITEM:
                return (await polling.items({ propsValue }));
        }
    }
}<|MERGE_RESOLUTION|>--- conflicted
+++ resolved
@@ -33,19 +33,11 @@
     async poll<INPUT>(polling: Polling<INPUT>, { store, propsValue }: { store: Store, propsValue: INPUT }): Promise<unknown[]> {
         switch (polling.strategy) {
             case DedupeStrategy.TIMEBASED: {
-<<<<<<< HEAD
-                const lastEpochMilliSeconds = (await store.get<number>("lastPoll"))!;
-                const items = await polling.items({ propsValue });
-                const newLastEpochMilliSeconds = items.reduce((acc, item) => Math.max(acc, item.epochMilliSeconds), lastEpochMilliSeconds);
-                await store.put("lastPoll", newLastEpochMilliSeconds);
-                return items.filter(f => f.epochMilliSeconds > lastEpochMilliSeconds).map((item) => item.data);
-=======
                 const lastEpochMillSeconds = (await store.get<number>("lastPoll")) ?? 0;
                 const items = await polling.items({ propsValue, lastFetchEpochMS: lastEpochMillSeconds});
-                const newLastEpochMillSeconds = items.reduce((acc, item) => Math.max(acc, item.epochMillSeconds), lastEpochMillSeconds);
+                const newLastEpochMillSeconds = items.reduce((acc, item) => Math.max(acc, item.epochMilliSeconds), lastEpochMillSeconds);
                 await store.put("lastPoll", newLastEpochMillSeconds);
-                return items.filter(f => f.epochMillSeconds > lastEpochMillSeconds).map((item) => item.data);
->>>>>>> 7e34820c
+                return items.filter(f => f.epochMilliSeconds > lastEpochMillSeconds).map((item) => item.data);
             }
             case DedupeStrategy.LAST_ITEM: {
                 const lastItemId = (await store.get<unknown>("lastItem"));
