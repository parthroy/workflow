--- conflicted
+++ resolved
@@ -9,10 +9,6 @@
 
 export const googleDriveAuth = PieceAuth.OAuth2({
     description: "",
-<<<<<<< HEAD
-
-=======
->>>>>>> ab891766
     authUrl: "https://accounts.google.com/o/oauth2/auth",
     tokenUrl: "https://oauth2.googleapis.com/token",
     required: true,
@@ -24,11 +20,7 @@
     logoUrl: 'https://cdn.activepieces.com/pieces/google-drive.png',
 	actions: [googleDriveCreateNewFolder, googleDriveCreateNewTextFile, googleDriveUploadFile, readFile],
 	displayName: "Google Drive",
-<<<<<<< HEAD
-	authors: ['kanarelo', 'BastienMe', 'MoShizzle', 'vitalini'],
-=======
-	authors: ['kanarelo', 'BastienMe', 'MoShizzle', 'Armangiau'],
->>>>>>> ab891766
+	authors: ['kanarelo', 'BastienMe', 'MoShizzle', 'Armangiau', 'vitalini'],
 	triggers: [newFile, newFolder],
     auth: googleDriveAuth,
 });