{
  "name": "@activepieces/piece-google-sheets",
<<<<<<< HEAD
  "version": "0.6.8"
=======
  "version": "0.6.7"
>>>>>>> 837b8164
}<|MERGE_RESOLUTION|>--- conflicted
+++ resolved
@@ -1,8 +1,4 @@
 {
   "name": "@activepieces/piece-google-sheets",
-<<<<<<< HEAD
-  "version": "0.6.8"
-=======
   "version": "0.6.7"
->>>>>>> 837b8164
 }