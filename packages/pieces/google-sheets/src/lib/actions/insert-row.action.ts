--- conflicted
+++ resolved
@@ -1,9 +1,5 @@
 import { createAction, Property } from '@activepieces/pieces-framework';
-<<<<<<< HEAD
 import { Dimension, getErrorSheet, googleSheetsCommon, ValueInputOption } from '../common/common';
-=======
-import { Dimension, googleSheetsCommon, objectToArray, ValueInputOption } from '../common/common';
->>>>>>> 837b8164
 import { googleSheetsAuth } from '../..';
 
 export const insertRowAction = createAction({
