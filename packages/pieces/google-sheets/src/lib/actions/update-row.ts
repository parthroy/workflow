--- conflicted
+++ resolved
@@ -1,9 +1,5 @@
 import { createAction, Property } from '@activepieces/pieces-framework';
-<<<<<<< HEAD
-import { getErrorSheet, ValueInputOption } from '../common/common';
-=======
 import { objectToArray, stringifyArray, ValueInputOption } from '../common/common';
->>>>>>> 65f76d4c
 import { googleSheetsCommon } from '../common/common';
 import { googleSheetsAuth } from '../..';
 
