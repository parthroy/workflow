--- conflicted
+++ resolved
@@ -1,8 +1,7 @@
-import { OAuth2PropertyValue, Property } from '@activepieces/pieces-framework';
+import { OAuth2PropertyValue, PieceAuth, Property } from '@activepieces/pieces-framework';
 import { hubSpotClient } from './client';
 
-<<<<<<< HEAD
-export const hubSpotAuthentication = Property.OAuth2({
+export const hubSpotAuthentication = PieceAuth.OAuth2({
     displayName: 'Authentication',
     authUrl: 'https://app.hubspot.com/oauth/authorize',
     tokenUrl: 'https://api.hubapi.com/oauth/v1/token',
@@ -19,8 +18,6 @@
     ],
 });
 
-=======
->>>>>>> b53375c7
 const buildEmptyList = ({ placeholder }: { placeholder: string }) => {
     return {
         disabled: true,
@@ -30,21 +27,6 @@
 };
 
 export const hubSpotListIdDropdown = Property.Dropdown<number>({
-<<<<<<< HEAD
-    displayName: 'List',
-    refreshers: ['authentication'],
-    description: 'List to add contact to',
-    required: true,
-    options: async (propsValue) => {
-        if (!propsValue['authentication']) {
-            return buildEmptyList({
-                placeholder: 'Please select an authentication',
-            });
-        }
-
-        const token = (propsValue['authentication'] as OAuth2PropertyValue).access_token;
-        const listsResponse = await hubSpotClient.lists.getStaticLists({ token });
-=======
   displayName: 'List',
   refreshers: [],
   description: 'List to add contact to',
@@ -58,22 +40,21 @@
 
     const token = (auth as OAuth2PropertyValue).access_token;
     const listsResponse = await hubSpotClient.lists.getStaticLists({ token });
->>>>>>> b53375c7
 
-        if (listsResponse.lists.length === 0) {
-            return buildEmptyList({
-                placeholder: 'No lists found! Please create a list.',
-            });
-        }
+    if (listsResponse.lists.length === 0) {
+      return buildEmptyList({
+        placeholder: 'No lists found! Please create a list.',
+      });
+    }
 
-        const options = listsResponse.lists.map(list => ({
-            label: list.name,
-            value: list.listId,
-        }));
+    const options = listsResponse.lists.map(list => ({
+      label: list.name,
+      value: list.listId,
+    }));
 
-        return {
-            disabled: false,
-            options,
-        };
-    }
+    return {
+      disabled: false,
+      options,
+    };
+  }
 });