--- conflicted
+++ resolved
@@ -1,7 +1,6 @@
 import { TriggerStrategy } from "@activepieces/pieces-framework";
 import { createTrigger, Property } from "@activepieces/pieces-framework";
-<<<<<<< HEAD
-import { DAY_HOURS, validateWeekDays, validateHours, WEEK_DAYS, } from "../common";
+import { DAY_HOURS, validateWeekDays, validateHours, WEEK_DAYS, timezoneOptions, } from "../common";
 
 export const everyWeekTrigger = createTrigger({
     trigger: {
@@ -24,7 +23,7 @@
                 required: true,
             }),
             hour_of_the_day: Property.StaticDropdown({
-                displayName: 'Hour of the day (UTC)',
+                displayName: 'Hour of the day',
                 options: {
                     options: DAY_HOURS.map((h, idx) => {
                         return {
@@ -35,6 +34,14 @@
                 },
                 required: true,
             }),
+            timezone: Property.StaticDropdown<string>({
+                displayName: "Timezone",
+                options: {
+                    options: timezoneOptions,
+                },
+                required: true,
+                defaultValue: "UTC"
+            }),
         },
         onEnable: async (ctx) => {
             const hourOfTheDay = validateHours(ctx.propsValue.hour_of_the_day);
@@ -42,6 +49,7 @@
             const cronExpression = `0 ${hourOfTheDay} * * ${dayOfTheWeek}`
             ctx.setSchedule({
                 cronExpression: cronExpression,
+                timezone: ctx.propsValue.timezone
             });
         },
         run(ctx) {
@@ -51,77 +59,12 @@
             return Promise.resolve([{
                 hour_of_the_day: hourOfTheDay,
                 day_of_the_week: dayOfTheWeek,
-                cron_expression: cronExpression
+                cron_expression: cronExpression,
+                timezone: ctx.propsValue.timezone
             }]);
         },
         onDisable: async () => {
             console.log('onDisable');
         }
-=======
-import { DAY_HOURS, validateWeekDays, validateHours, WEEK_DAYS, timezoneOptions, } from "../common";
-
-export const everyWeekTrigger = createTrigger({
-    name: 'every_week',
-    displayName: 'Every Week',
-    description: 'Triggers the current flow every week',
-    type: TriggerStrategy.POLLING,
-    sampleData: {},
-    props: {
-        day_of_the_week: Property.StaticDropdown({
-            displayName: 'Day of the week',
-            options: {
-                options: WEEK_DAYS.map((d, idx) => {
-                    return {
-                        label: d,
-                        value: idx
-                    }
-                })
-            },
-            required: true,
-        }),
-        hour_of_the_day: Property.StaticDropdown({
-            displayName: 'Hour of the day',
-            options: {
-                options: DAY_HOURS.map((h, idx) => {
-                    return {
-                        label: h,
-                        value: idx
-                    }
-                })
-            },
-            required: true,
-        }),
-        timezone: Property.StaticDropdown<string>({
-            displayName: "Timezone",
-            options: {
-                options: timezoneOptions,
-            },
-            required: true,
-            defaultValue: "UTC"
-        }),
-    },
-    onEnable: async (ctx) => {
-        const hourOfTheDay = validateHours(ctx.propsValue.hour_of_the_day);
-        const dayOfTheWeek = validateWeekDays(ctx.propsValue.day_of_the_week);
-        const cronExpression = `0 ${hourOfTheDay} * * ${dayOfTheWeek}`
-        ctx.setSchedule({
-            cronExpression: cronExpression,
-            timezone: ctx.propsValue.timezone
-        });
-    },
-    run(ctx) {
-        const hourOfTheDay = validateHours(ctx.propsValue.hour_of_the_day);
-        const dayOfTheWeek = validateWeekDays(ctx.propsValue.day_of_the_week);
-        const cronExpression = `0 ${hourOfTheDay} * * ${dayOfTheWeek}`
-        return Promise.resolve([{
-            hour_of_the_day: hourOfTheDay,
-            day_of_the_week: dayOfTheWeek,
-            cron_expression: cronExpression,
-            timezone: ctx.propsValue.timezone
-        }]);
-    },
-    onDisable: async () => {
-        console.log('onDisable');
->>>>>>> 7cf970de
     }
 });