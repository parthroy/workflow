import { TriggerStrategy, createTrigger } from "@activepieces/pieces-framework";
import { slackChannel } from "../common/props";
import { slackAuth } from "../../";

<<<<<<< HEAD
export const slackNewMessageTrigger = createTrigger({
    auth: slackAuth,
    trigger: {
        name: 'new_message',
        displayName: 'New Message',
        description: 'Triggers when a new message is received',
        props: {
            channel: slackChannel
        },
        type: TriggerStrategy.APP_WEBHOOK,
        sampleData: {
            "client_msg_id": "2767cf34-0651-44e0-b9c8-1b167ce9b7a9",
            "type": "message",
            "text": "f",
            "user": "U037UG6FKPU",
            "ts": "1678231735.586539",
            "blocks": [
                {
                    "type": "rich_text",
                    "block_id": "4CM",
                    "elements": [
                        {
                            "type": "rich_text_section",
                            "elements": [
                                {
                                    "type": "text",
                                    "text": "f"
                                }
                            ]
                        }
                    ]
                }
            ],
            "team": "T037MS4FGDC",
            "channel": "C037RTX2ZDM",
            "event_ts": "1678231735.586539",
            "channel_type": "channel"
        },
        onEnable: async (context) => {
            context.app.createListeners({ events: ['message'], identifierValue: context.auth.data['team_id'] })
        },
        onDisable: async (context) => {
            // Ignored
        },
        run: async (context) => {
            if (context.payload.body.event.channel === context.propsValue.channel) {
                return [context.payload.body.event]
            }
            return [];
=======

const sampleData = {
    "client_msg_id": "2767cf34-0651-44e0-b9c8-1b167ce9b7a9",
    "type": "message",
    "text": "f",
    "user": "U037UG6FKPU",
    "ts": "1678231735.586539",
    "blocks": [
        {
            "type": "rich_text",
            "block_id": "4CM",
            "elements": [
                {
                    "type": "rich_text_section",
                    "elements": [
                        {
                            "type": "text",
                            "text": "f"
                        }
                    ]
                }
            ]
        }
    ],
    "team": "T037MS4FGDC",
    "channel": "C037RTX2ZDM",
    "event_ts": "1678231735.586539",
    "channel_type": "channel"
};

export const newMessage = createTrigger({
    name: 'new_message',
    displayName: 'New Message',
    description: 'Triggers when a new message is received',
    props: {
        authentication: slackAuth,
        channel: slackChannel
    },
    type: TriggerStrategy.APP_WEBHOOK,
    sampleData: sampleData,
    onEnable: async (context) => {
        context.app.createListeners({ events: ['message'], identifierValue: context.propsValue.authentication.data['team_id'] })
    },
    onDisable: async (context) => {
        // Ignored
    },
    test: async (context) => {
        return [sampleData];
    },
    run: async (context) => {
        if (context.payload.body.event.channel === context.propsValue.channel) {
            return [context.payload.body.event]
>>>>>>> 7cf970de
        }
    }
});<|MERGE_RESOLUTION|>--- conflicted
+++ resolved
@@ -1,58 +1,6 @@
 import { TriggerStrategy, createTrigger } from "@activepieces/pieces-framework";
 import { slackChannel } from "../common/props";
 import { slackAuth } from "../../";
-
-<<<<<<< HEAD
-export const slackNewMessageTrigger = createTrigger({
-    auth: slackAuth,
-    trigger: {
-        name: 'new_message',
-        displayName: 'New Message',
-        description: 'Triggers when a new message is received',
-        props: {
-            channel: slackChannel
-        },
-        type: TriggerStrategy.APP_WEBHOOK,
-        sampleData: {
-            "client_msg_id": "2767cf34-0651-44e0-b9c8-1b167ce9b7a9",
-            "type": "message",
-            "text": "f",
-            "user": "U037UG6FKPU",
-            "ts": "1678231735.586539",
-            "blocks": [
-                {
-                    "type": "rich_text",
-                    "block_id": "4CM",
-                    "elements": [
-                        {
-                            "type": "rich_text_section",
-                            "elements": [
-                                {
-                                    "type": "text",
-                                    "text": "f"
-                                }
-                            ]
-                        }
-                    ]
-                }
-            ],
-            "team": "T037MS4FGDC",
-            "channel": "C037RTX2ZDM",
-            "event_ts": "1678231735.586539",
-            "channel_type": "channel"
-        },
-        onEnable: async (context) => {
-            context.app.createListeners({ events: ['message'], identifierValue: context.auth.data['team_id'] })
-        },
-        onDisable: async (context) => {
-            // Ignored
-        },
-        run: async (context) => {
-            if (context.payload.body.event.channel === context.propsValue.channel) {
-                return [context.payload.body.event]
-            }
-            return [];
-=======
 
 const sampleData = {
     "client_msg_id": "2767cf34-0651-44e0-b9c8-1b167ce9b7a9",
@@ -84,28 +32,32 @@
 };
 
 export const newMessage = createTrigger({
-    name: 'new_message',
-    displayName: 'New Message',
-    description: 'Triggers when a new message is received',
-    props: {
-        authentication: slackAuth,
-        channel: slackChannel
-    },
-    type: TriggerStrategy.APP_WEBHOOK,
-    sampleData: sampleData,
-    onEnable: async (context) => {
-        context.app.createListeners({ events: ['message'], identifierValue: context.propsValue.authentication.data['team_id'] })
-    },
-    onDisable: async (context) => {
-        // Ignored
-    },
-    test: async (context) => {
-        return [sampleData];
-    },
-    run: async (context) => {
-        if (context.payload.body.event.channel === context.propsValue.channel) {
-            return [context.payload.body.event]
->>>>>>> 7cf970de
+    auth: slackAuth,
+    trigger: {
+        name: 'new_message',
+        displayName: 'New Message',
+        description: 'Triggers when a new message is received',
+        props: {
+            authentication: slackAuth,
+            channel: slackChannel
+        },
+        type: TriggerStrategy.APP_WEBHOOK,
+        sampleData: sampleData,
+        onEnable: async (context) => {
+            context.app.createListeners({ events: ['message'], identifierValue: context.propsValue.authentication.data['team_id'] })
+        },
+        onDisable: async (context) => {
+            // Ignored
+        },
+        test: async (context) => {
+            return [sampleData];
+        },
+        run: async (context) => {
+            if (context.payload.body.event.channel === context.propsValue.channel) {
+                return [context.payload.body.event]
+            }
+
+            return []
         }
     }
 });