--- conflicted
+++ resolved
@@ -3,7 +3,6 @@
 import { twitterAuth } from "../..";
 
 export const createTweet = createAction({
-<<<<<<< HEAD
     auth: twitterAuth,
     action: {
         name: "create-tweet",
@@ -15,6 +14,11 @@
                 description: "The text of the tweet",
                 required: true,
             }),
+            image: Property.File({
+                displayName: "Media",
+                description: "The image, video or GIF url or base64 to attach to the tweet",
+                required: false,
+            }),
         },
         async run(context) {
             const { consumerKey, consumerSecret, accessToken, accessTokenSecret } = context.auth;
@@ -25,76 +29,22 @@
                 accessSecret: accessTokenSecret,
             });
 
-            return userClient.v2.tweet(context.propsValue.text);
+            const media = context.propsValue.image;
+            if (media) {
+                console.log(`Uploading media to Twitter...`);
+                const uploaded = await userClient.v1.uploadMedia(Buffer.from(media.base64, "base64"), {
+                    mimeType: 'image/png',
+                    target: 'tweet'
+                });
+                console.log(`Uploaded media to Twitter: ${uploaded}`);
+                return userClient.v2.tweet(context.propsValue.text, {
+                    media: {
+                        media_ids: [uploaded]
+                    }
+                });
+            } else {
+                return userClient.v2.tweet(context.propsValue.text);
+            }
         },
-=======
-    name: "create-tweet",
-    displayName: "Create Tweet",
-    description: "Create a tweet",
-    props: {
-        authentication: Property.CustomAuth({
-            displayName: "Authentication",
-            description: markdownDescription,
-            props: {
-                consumerKey: Property.ShortText({
-                    displayName: "Api Key",
-                    description: "The api key",
-                    required: true,
-                }),
-                consumerSecret: Property.ShortText({
-                    displayName: "Api Key Secret",
-                    description: "The api key secret",
-                    required: true,
-                }),
-                accessToken: Property.ShortText({
-                    displayName: "Access Token",
-                    description: "The access token",
-                    required: true,
-                }),
-                accessTokenSecret: Property.ShortText({
-                    displayName: "Access Token Secret",
-                    description: "The access token secret",
-                    required: true,
-                }),
-            },
-            required: true,
-        }),
-        text: Property.LongText({
-            displayName: "Text",
-            description: "The text of the tweet",
-            required: true,
-        }),
-        image: Property.File({
-            displayName: "Media",
-            description: "The image, video or GIF url or base64 to attach to the tweet",
-            required: false,
-        }),
-    },
-    async run(context) {
-        const { consumerKey, consumerSecret, accessToken, accessTokenSecret } = context.propsValue.authentication;
-        const userClient = new TwitterApi({
-            appKey: consumerKey,
-            appSecret: consumerSecret,
-            accessToken: accessToken,
-            accessSecret: accessTokenSecret,
-        });
-
-        const media = context.propsValue.image;
-        if (media) {
-            console.log(`Uploading media to Twitter...`);
-            const uploaded = await userClient.v1.uploadMedia(Buffer.from(media.base64, "base64"), {
-                mimeType: 'image/png',
-                target: 'tweet'
-            });
-            console.log(`Uploaded media to Twitter: ${uploaded}`);
-            return userClient.v2.tweet(context.propsValue.text, {
-                media: {
-                    media_ids: [uploaded]
-                }
-            });
-        } else {
-            return userClient.v2.tweet(context.propsValue.text);
-        }
->>>>>>> 7cf970de
-    },
+    }
 });