--- conflicted
+++ resolved
@@ -17,20 +17,13 @@
   ActionType,
   CodeAction,
   FlowOperationType,
-<<<<<<< HEAD
   flowStructureUtil,
-  GenerateCodeRequest,
-  GenerateCodeResponse,
-  WebsocketClientEvent,
-  WebsocketServerEvent,
   isNil,
-=======
   AskCopilotCodeResponse,
   AskCopilotRequest,
   WebsocketClientEvent,
   WebsocketServerEvent,
   AskCopilotTool,
->>>>>>> b7b9ef14
 } from '@activepieces/shared';
 
 import { Textarea } from '../../../components/ui/textarea';
