--- conflicted
+++ resolved
@@ -1,36 +1,16 @@
-import {
-  Action,
-  ActionType,
-  flowHelper,
-  FlowOperationType,
-  SourceCode,
-} from '@activepieces/shared';
 import { javascript } from '@codemirror/lang-javascript';
 import { json } from '@codemirror/lang-json';
 import { githubLight } from '@uiw/codemirror-theme-github';
 import CodeMirror, { EditorState, EditorView } from '@uiw/react-codemirror';
-import { BetweenHorizontalEnd, Package } from 'lucide-react';
+import { Package } from 'lucide-react';
 import { useState } from 'react';
 
-<<<<<<< HEAD
-import { useBuilderStateContext } from '../../builder-hooks';
-=======
 import { Button } from '@/components/ui/button';
 import { INTERNAL_ERROR_TOAST, toast } from '@/components/ui/use-toast';
 import { cn } from '@/lib/utils';
 import { SourceCode, deepMergeAndCast } from '@activepieces/shared';
->>>>>>> 2ad52d85
 
 import { AddNpmDialog } from './add-npm-dialog';
-
-import { useTheme } from '@/components/theme-provider';
-import { Button } from '@/components/ui/button';
-import {
-  INTERNAL_ERROR_TOAST,
-  toast,
-  UNSAVED_CHANGES_TOAST,
-} from '@/components/ui/use-toast';
-import { cn } from '@/lib/utils';
 
 const styleTheme = EditorView.baseTheme({
   '&.cm-editor.cm-focused': {
@@ -42,35 +22,12 @@
   sourceCode: SourceCode;
   onChange: (sourceCode: SourceCode) => void;
   readonly: boolean;
-  skipLineNumbers?: boolean;
-  applyButton?: boolean;
 };
 
-const CodeEditior = ({
-  sourceCode,
-  readonly,
-  onChange,
-  skipLineNumbers = false,
-  applyButton = false,
-}: CodeEditorProps) => {
+const CodeEditior = ({ sourceCode, readonly, onChange }: CodeEditorProps) => {
   const { code, packageJson } = sourceCode;
   const [activeTab, setActiveTab] = useState<keyof SourceCode>('code');
   const [language, setLanguage] = useState<'typescript' | 'json'>('typescript');
-  const [selectedStep, flowVersion, applyOperation] = useBuilderStateContext(
-    (state) => [state.selectedStep, state.flowVersion, state.applyOperation],
-  );
-
-  const { theme } = useTheme();
-
-  const updateAction = (newAction: Action): void => {
-    applyOperation(
-      {
-        type: FlowOperationType.UPDATE_ACTION,
-        request: newAction,
-      },
-      () => toast(UNSAVED_CHANGES_TOAST),
-    );
-  };
 
   const extensions = [
     styleTheme,
@@ -104,16 +61,6 @@
     }
   }
 
-  function handleApplyButton() {
-    if (!selectedStep) return;
-    const step = flowHelper.getStep(flowVersion, selectedStep.stepName);
-    if (!step) return;
-    if (step.type === ActionType.CODE) {
-      step.settings.sourceCode = { code, packageJson };
-      updateAction(step);
-    }
-  }
-
   return (
     <div className="flex flex-col gap-2 border rounded py-2 px-2">
       <div className="flex flex-row justify-center items-center h-full">
@@ -136,41 +83,27 @@
           </div>
         </div>
         <div className="flex flex-grow"></div>
-        {applyButton && (
+        <AddNpmDialog onAdd={handleAddPackages}>
           <Button
             variant="outline"
             className="flex gap-2"
             size={'sm'}
-            onClick={handleApplyButton}
+            onClick={() => {}}
           >
-            <BetweenHorizontalEnd className="w-3 h-3" />
-            Apply
+            <Package className="w-3 h-3" />
+            Add
           </Button>
-        )}
-
-        {applyButton === false && (
-          <AddNpmDialog onAdd={handleAddPackages}>
-            <Button
-              variant="outline"
-              className="flex gap-2"
-              size={'sm'}
-              onClick={() => {}}
-            >
-              <Package className="w-3 h-3" />
-              Add
-            </Button>
-          </AddNpmDialog>
-        )}
+        </AddNpmDialog>
       </div>
       <CodeMirror
         value={activeTab === 'code' ? code : packageJson}
-        className="border-none h-full"
+        className="border-none"
         height="250px"
         width="100%"
         maxWidth="100%"
         basicSetup={{
           foldGutter: false,
-          lineNumbers: skipLineNumbers ? false : true,
+          lineNumbers: true,
           searchKeymap: false,
           lintKeymap: true,
           autocompletion: true,
@@ -183,7 +116,7 @@
               : { code, packageJson: value },
           );
         }}
-        theme={theme === 'dark' ? 'dark' : githubLight}
+        theme={githubLight}
         readOnly={readonly}
         extensions={extensions}
       />
