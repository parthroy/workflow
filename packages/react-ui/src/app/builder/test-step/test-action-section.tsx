import { useMutation } from '@tanstack/react-query';
import dayjs from 'dayjs';
import { t } from 'i18next';
import React, { useState } from 'react';

import { useSocket } from '@/components/socket-provider';
import { Button } from '@/components/ui/button';
import { Dot } from '@/components/ui/dot';
import { INTERNAL_ERROR_TOAST, useToast } from '@/components/ui/use-toast';
import { sampleDataApi } from '@/features/flows/lib/sample-data-api';
import {
  ActionType,
  FileType,
  FlowOperationType,
  Step,
  StepRunResponse,
  TriggerType,
  flowStructureUtil,
  isNil,
} from '@activepieces/shared';

import { flowRunsApi } from '../../../features/flow-runs/lib/flow-runs-api';
import { useBuilderStateContext } from '../builder-hooks';

import { TestSampleDataViewer } from './test-sample-data-viewer';
import { TestButtonTooltip } from './test-step-tooltip';
import { testStepUtils } from './test-step-utils';

type TestActionComponentProps = {
  isSaving: boolean;
  flowVersionId: string;
  projectId: string;
};

<<<<<<< HEAD
const getSampleDataInput = (currentStep: Step) => {
  switch (currentStep.type) {
    case ActionType.CODE:
      return currentStep.settings.input;
    case ActionType.LOOP_ON_ITEMS:
      return currentStep.settings.items;
    case ActionType.PIECE:
      return currentStep.settings.input;
    case ActionType.ROUTER:
      return {
        executionType: currentStep.settings.executionType,
        branches: currentStep.settings.branches,
      };
    default:
      console.warn(`Couldn't get sample data input for step ${currentStep.name} of type ${currentStep.type}`)
      return undefined;
  }
};


const TestStepSectionImplementation =  React.memo(
  ({ isSaving, flowVersionId, projectId, currentStep }: TestActionComponentProps & { currentStep: Step }) => {
=======
const TestActionSection = React.memo(
  ({ isSaving, flowVersionId, projectId }: TestActionComponentProps) => {
>>>>>>> 52f315e1
    const { toast } = useToast();
    const [errorMessage, setErrorMessage] = useState<string | undefined>(
      undefined,
    );
    const [consoleLogs, setConsoleLogs] = useState<null | string>(null);
    const socket = useSocket();
    const {
      sampleData,
      sampleDataInput,
      setSampleData,
      setSampleDataInput,
      applyOperation,
    } = useBuilderStateContext((state) => {
      return {
        sampleData: state.sampleData[currentStep.name],
        sampleDataInput: state.sampleDataInput[currentStep.name],
        setSampleData: state.setSampleData,
        setSampleDataInput: state.setSampleDataInput,
        applyOperation: state.applyOperation,
      };
    });
    const { mutate, isPending: isTesting } = useMutation<
      StepRunResponse & {
        sampleDataFileId?: string;
        sampleDataInputFileId?: string;
      },
      Error,
      void
    >({
      mutationFn: async () => {
        const testStepResponse = await flowRunsApi.testStep(socket, {
          flowVersionId,
          stepName: currentStep.name,
        });
        let sampleDataFileId: string | undefined = undefined;
        if (testStepResponse.success && !isNil(testStepResponse.output)) {
          const sampleFile = await sampleDataApi.save({
            flowVersionId,
            stepName: currentStep.name,
            payload: testStepResponse.output,
            projectId,
            fileType: FileType.SAMPLE_DATA,
          });
          sampleDataFileId = sampleFile.id;
        }
        const sampleDataInputFile = await sampleDataApi.save({
          flowVersionId,
          stepName: currentStep.name,
          payload: currentStep.settings,
          projectId,
          fileType: FileType.SAMPLE_DATA_INPUT,
        });
        return {
          ...testStepResponse,
          sampleDataFileId,
          sampleDataInputFileId: sampleDataInputFile.id,
        };
      },
      onSuccess: ({
        success,
        input,
        output,
        sampleDataFileId,
        sampleDataInputFileId,
        standardOutput,
        standardError,
      }) => {
        if (success) {
          setErrorMessage(undefined);

          const newInputUiInfo: Step['settings']['inputUiInfo'] = {
            ...currentStep.settings.inputUiInfo,
            sampleDataFileId,
            sampleDataInputFileId,
            currentSelectedData: undefined,
            lastTestDate: dayjs().toISOString(),
          };
          const currentStepCopy = {
            ...currentStep,
            settings: {
              ...currentStep.settings,
              inputUiInfo: newInputUiInfo,
            },
          };
          if(currentStepCopy.type === TriggerType.EMPTY || currentStepCopy.type === TriggerType.PIECE) {
            applyOperation({
              type: FlowOperationType.UPDATE_TRIGGER,
              request: currentStepCopy,
            });
          }
          else 
          {
            applyOperation({
              type: FlowOperationType.UPDATE_ACTION,
              request: currentStepCopy,
            });
          }
          
        } else {
          setErrorMessage(
            testStepUtils.formatErrorMessage(
              JSON.stringify(output) ||
                t('Failed to run test step and no error message was returned'),
            ),
          );
        }
<<<<<<< HEAD
        setSampleData(currentStep.name, output);
        setSampleDataInput(
          currentStep.name ,
          getSampleDataInput(currentStep),
        );
=======
        setSampleData(formValues.name, output);
        setSampleDataInput(formValues.name, input);
>>>>>>> 52f315e1
        setConsoleLogs(standardOutput || standardError);
        setLastTestDate(dayjs().toISOString());
      },
      onError: (error) => {
        console.error(error);
        toast(INTERNAL_ERROR_TOAST);
      },
    });
  

    const [lastTestDate, setLastTestDate] = useState(
      currentStep.settings.inputUiInfo.lastTestDate,
    );

    const sampleDataExists = !isNil(lastTestDate) || !isNil(errorMessage);

    return (
      <>
        {!sampleDataExists && (
          <div className="flex-grow flex justify-center items-center w-full h-full">
            <TestButtonTooltip disabled={!currentStep.valid}>
              <Button
                variant="outline"
                size="sm"
                onClick={() => mutate()}
                keyboardShortcut="G"
                onKeyboardShortcut={mutate}
                loading={isTesting}
                disabled={!currentStep.valid}
              >
                <Dot animation={true} variant={'primary'}></Dot>
                {t('Test Step')}
              </Button>
            </TestButtonTooltip>
          </div>
        )}
        {sampleDataExists && (
          <TestSampleDataViewer
            onRetest={mutate}
            isValid={currentStep.valid}
            isSaving={isSaving}
            isTesting={isTesting}
            sampleData={sampleData}
            sampleDataInput={sampleDataInput ?? null}
            errorMessage={errorMessage}
            lastTestDate={lastTestDate}
            consoleLogs={
              currentStep.type === ActionType.CODE
                ? consoleLogs
                : null
            }
          ></TestSampleDataViewer>
        )}
      </>
    );
  },
);

const TestActionSection = React.memo(
  (props: TestActionComponentProps) => {
    const currentStep = useBuilderStateContext((state) => state.selectedStep ? flowStructureUtil.getStep(state.selectedStep, state.flowVersion.trigger) : null);
    if(isNil(currentStep)) {
      return null;
    }
    return <TestStepSectionImplementation {...props} currentStep={currentStep} />;
  },
);
TestActionSection.displayName = 'TestActionSection';

export { TestActionSection };<|MERGE_RESOLUTION|>--- conflicted
+++ resolved
@@ -32,7 +32,6 @@
   projectId: string;
 };
 
-<<<<<<< HEAD
 const getSampleDataInput = (currentStep: Step) => {
   switch (currentStep.type) {
     case ActionType.CODE:
@@ -55,10 +54,6 @@
 
 const TestStepSectionImplementation =  React.memo(
   ({ isSaving, flowVersionId, projectId, currentStep }: TestActionComponentProps & { currentStep: Step }) => {
-=======
-const TestActionSection = React.memo(
-  ({ isSaving, flowVersionId, projectId }: TestActionComponentProps) => {
->>>>>>> 52f315e1
     const { toast } = useToast();
     const [errorMessage, setErrorMessage] = useState<string | undefined>(
       undefined,
@@ -165,16 +160,11 @@
             ),
           );
         }
-<<<<<<< HEAD
         setSampleData(currentStep.name, output);
         setSampleDataInput(
           currentStep.name ,
           getSampleDataInput(currentStep),
         );
-=======
-        setSampleData(formValues.name, output);
-        setSampleDataInput(formValues.name, input);
->>>>>>> 52f315e1
         setConsoleLogs(standardOutput || standardError);
         setLastTestDate(dayjs().toISOString());
       },
@@ -206,7 +196,6 @@
                 disabled={!currentStep.valid}
               >
                 <Dot animation={true} variant={'primary'}></Dot>
-                {t('Test Step')}
               </Button>
             </TestButtonTooltip>
           </div>
