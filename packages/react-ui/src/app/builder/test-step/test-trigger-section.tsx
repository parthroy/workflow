--- conflicted
+++ resolved
@@ -8,12 +8,7 @@
 import { Alert, AlertDescription, AlertTitle } from '@/components/ui/alert';
 import { Button } from '@/components/ui/button';
 import { Dot } from '@/components/ui/dot';
-import {
-  DropdownMenu,
-  DropdownMenuContent,
-  DropdownMenuItem,
-  DropdownMenuTrigger,
-} from '@/components/ui/dropdown-menu';
+
 import {
   Select,
   SelectContent,
@@ -36,17 +31,10 @@
 
 import { useBuilderStateContext } from '../builder-hooks';
 
-<<<<<<< HEAD
 import TestWebhookDialog from './custom-test-step/test-webhook-dialog';
-import {
-  DefaultTestingButton,
-  TestSampleDataViewer,
-} from './test-sample-data-viewer';
 import testStepHooks from './test-step-hooks';
-=======
 import { McpToolTestingDialog } from './custom-test-step/mcp-tool-testing-dialog';
 import { TestSampleDataViewer } from './test-sample-data-viewer';
->>>>>>> 3aef8a60
 import { TestButtonTooltip } from './test-step-tooltip';
 
 type TestTriggerSectionProps = {
@@ -208,7 +196,8 @@
     const showFirstTimeTestingSectionForSimulation =
       !isTestedBefore && !sampleDataSelected && isSimulation && !isSimulating;
     const showFirstTimeTestingSectionForPolling =
-      !isTestedBefore && !sampleDataSelected && !isSimulation && !isSimulating;
+      !isTestedBefore && !sampleDataSelected && !isSimulation && !isSimulating && !isMcpTool;
+    const showFirstTimeMcpToolTestingSection =   !isTestedBefore && !sampleDataSelected && isMcpTool;
     const isWebhookPieceTrigger =
       pieceModel?.name === '@activepieces/piece-webhook' &&
       formValues.settings.triggerName === 'catch_webhook';
@@ -221,8 +210,6 @@
       <div>
         {showSampleDataViewer && (
           <TestSampleDataViewer
-<<<<<<< HEAD
-=======
             onRetest={
               isSimulation
                 ? simulateTrigger
@@ -230,7 +217,6 @@
                 ? handleMcpToolTesting
                 : pollTrigger
             }
->>>>>>> 3aef8a60
             isValid={isValid}
             isTesting={isPollingTesting}
             sampleData={sampleData}
@@ -238,7 +224,6 @@
             errorMessage={errorMessage}
             lastTestDate={lastTestDate}
             isSaving={isSaving}
-            onRetest={isSimulation ? simulateTrigger : pollTrigger}
           >
             {pollResults?.data && (
               <div className="mb-3">
@@ -377,34 +362,51 @@
                 variant="outline"
                 size="sm"
                 onClick={() => {
-                  if (isMcpTool) {
-                    handleMcpToolTesting();
-                  } else {
                     pollTrigger();
-                  }
                 }}
                 keyboardShortcut="G"
                 onKeyboardShortcut={
-                  isMcpTool ? handleMcpToolTesting : pollTrigger
+                pollTrigger
                 }
                 loading={isPollingTesting || isMcpToolTestingDialogOpen}
                 disabled={!isValid}
               >
                 <Dot animation={true} variant={'primary'}></Dot>
-                {t(isMcpTool ? 'Test Tool' : 'Load Sample Data')}
+                {t('Load Sample Data' )}
               </Button>
             </TestButtonTooltip>
           </div>
         )}
+        {
+          showFirstTimeMcpToolTestingSection && (
+            <TestButtonTooltip disabled={!isValid}>
+            <Button
+              variant="outline"
+              size="sm"
+              onClick={() => {
+                  handleMcpToolTesting();
+              }}
+              keyboardShortcut="G"
+              onKeyboardShortcut={
+              handleMcpToolTesting
+              }
+              loading={isPollingTesting || isMcpToolTestingDialogOpen}
+              disabled={!isValid}
+            >
+              <Dot animation={true} variant={'primary'}></Dot>
+              {t('Test Tool' )}
+            </Button>
+          </TestButtonTooltip>
+          )
+        }
 
         {isMcpTool && (
           <McpToolTestingDialog
             open={isMcpToolTestingDialogOpen}
             onOpenChange={setIsMcpToolTestingDialogOpen}
-            setLastTestDate={setLastTestDate}
-            flowId={flowId}
-            flowVersionId={flowVersionId}
-            projectId={projectId}
+            onTestingSuccess={() => {
+              refetch();
+            }}
           />
         )}
       </div>
