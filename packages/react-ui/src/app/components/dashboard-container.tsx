--- conflicted
+++ resolved
@@ -3,12 +3,8 @@
 import { createContext, useState } from 'react';
 import { Navigate } from 'react-router-dom';
 
-<<<<<<< HEAD
 import mcpDark from '@/assets/img/custom/mcp-dark.svg';
 import mcpLight from '@/assets/img/custom/mcp-light.svg';
-=======
-import { McpSvg } from '@/assets/img/custom/mcp';
->>>>>>> b6d8d301
 import { useEmbedding } from '@/components/embed-provider';
 import { useTheme } from '@/components/theme-provider';
 import { useAuthorization } from '@/hooks/authorization-hooks';
@@ -112,7 +108,6 @@
     type: 'link',
     to: authenticationSession.appendProjectRoutePrefix('/mcps'),
     label: t('MCP'),
-<<<<<<< HEAD
     icon: (
       <img
         src={theme === 'dark' ? mcpDark : mcpLight}
@@ -120,9 +115,6 @@
         className="color-foreground"
       />
     ),
-=======
-    icon: McpSvg,
->>>>>>> b6d8d301
     showInEmbed: true,
     hasPermission: checkAccess(Permission.READ_MCP),
     isSubItem: false,
