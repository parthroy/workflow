import { Bug, Link2, Logs, Settings, Shield, Workflow } from 'lucide-react';
import { Link, useLocation } from 'react-router-dom';

import { Button } from '../../components/ui/button';
import { UserAvatar } from '../../components/ui/user-avatar';
import { InviteUserDialog } from '../../features/team/component/invite-user-dialog';

import { ProgressCircularComponent } from '@/components/custom/circular-progress';
import {
  Tooltip,
  TooltipContent,
  TooltipTrigger,
} from '@/components/ui/tooltip';
import { issueHooks } from '@/features/issues/hooks/issue-hooks';
import { ProjectSwitcher } from '@/features/projects/components/project-switcher';
import { projectHooks } from '@/hooks/project-hooks';
import { theme } from '@/lib/theme';
<<<<<<< HEAD

import { Button } from '../../components/ui/button';
import { UserAvatar } from '../../components/ui/user-avatar';
import { InviteUserDialog } from '../../features/team/component/invite-user-dialog';
import { RequestTrial } from './request-trial';
=======
import { ApFlagId } from '@activepieces/shared';
import { flagsHooks } from '@/hooks/flags-hooks';
import { useQueryClient } from '@tanstack/react-query';
>>>>>>> 9f6a4de4

type Link = {
  icon: React.ReactNode;
  label: string;
  to: string;
  notification?: boolean;
};

const CustomTooltipLink = ({
  to,
  label,
  Icon,
  extraClasses,
  notification,
}: {
  to: string;
  label: string;
  Icon: React.ElementType;
  extraClasses?: string;
  notification?: boolean;
}) => {
  const location = useLocation();

  const isActive = location.pathname.startsWith(to);

  return (
    <Link to={to}>
      <div
        className={`relative flex flex-col items-center justify-center gap-1`}
      >
        <Icon
          className={`size-10 p-2 hover:text-primary rounded-lg transition-colors ${
            isActive ? 'bg-accent text-primary' : ''
          } ${extraClasses || ''}`}
        />
        <span className="text-[10px]">{label}</span>
        {notification && (
          <span className="bg-destructive absolute right-[-3px] top-[-3px] size-2 rounded-full"></span>
        )}
      </div>
    </Link>
  );
};

export function Sidebar({ children }: { children: React.ReactNode }) {
  const { data: showIssuesNotification } = issueHooks.useIssuesNotification();
  const { data: project } = projectHooks.useCurrentProject();
  const queryClient = useQueryClient();
  const billingEnabled = flagsHooks.useFlag<boolean>(
    ApFlagId.BILLING_ENABLED,
    queryClient,
  );

  return (
    <div className="flex min-h-screen w-full ">
      <aside className="flex flex-col border-r bg-muted/50">
        <nav className="flex flex-col items-center gap-5 px-1.5 sm:py-5">
          <div className="h-[48px] items-center justify-center p-2">
            <Tooltip>
              <TooltipTrigger asChild>
                <img src={theme.logoIconUrl} alt="logo" />
              </TooltipTrigger>
              <TooltipContent side="right">{theme.websiteName}</TooltipContent>
            </Tooltip>
          </div>
          <CustomTooltipLink to="/flows" label="Flows" Icon={Workflow} />
          <CustomTooltipLink to="/runs" label="Runs" Icon={Logs} />
          <CustomTooltipLink
            to="/issues"
            label="Issues"
            Icon={Bug}
            notification={showIssuesNotification}
          />
          <CustomTooltipLink
            to="/connections"
            label="Connnections"
            Icon={Link2}
          />
          <CustomTooltipLink to="/settings" label="Settings" Icon={Settings} />
        </nav>
      </aside>
      <div className="flex-1 p-4">
        <div className="flex flex-col">
          <div className="flex ">
            <ProjectSwitcher />
            <div className="grow"></div>
            <div className="flex items-center justify-center gap-4">
              <InviteUserDialog></InviteUserDialog>
              <Button
                variant={'outline'}
                size="sm"
                className="flex items-center justify-center gap-2"
              >
                <Shield className="size-4" />
                <span>Platform Admin</span>
              </Button>
<<<<<<< HEAD
              <RequestTrial></RequestTrial>
=======
              {billingEnabled && (
                <Link to={'/plans'}>
                  <Button
                    variant={'outline'}
                    size="sm"
                    className="flex items-center justify-center gap-2"
                  >
                    <ProgressCircularComponent
                      size="small"
                      data={{
                        plan: project.plan.tasks,
                        usage: project.usage.tasks,
                      }}
                    />
                    <span>
                      <strong>
                        {project.usage.tasks}/{project.plan.tasks}
                      </strong>{' '}
                      Tasks Per Month
                    </span>
                  </Button>
                </Link>
              )}
>>>>>>> 9f6a4de4
              <UserAvatar />
            </div>
          </div>
          <div className="container mx-auto flex py-10">{children}</div>
        </div>
      </div>
    </div>
  );
}<|MERGE_RESOLUTION|>--- conflicted
+++ resolved
@@ -15,17 +15,13 @@
 import { ProjectSwitcher } from '@/features/projects/components/project-switcher';
 import { projectHooks } from '@/hooks/project-hooks';
 import { theme } from '@/lib/theme';
-<<<<<<< HEAD
-
 import { Button } from '../../components/ui/button';
 import { UserAvatar } from '../../components/ui/user-avatar';
 import { InviteUserDialog } from '../../features/team/component/invite-user-dialog';
 import { RequestTrial } from './request-trial';
-=======
 import { ApFlagId } from '@activepieces/shared';
 import { flagsHooks } from '@/hooks/flags-hooks';
 import { useQueryClient } from '@tanstack/react-query';
->>>>>>> 9f6a4de4
 
 type Link = {
   icon: React.ReactNode;
@@ -122,9 +118,7 @@
                 <Shield className="size-4" />
                 <span>Platform Admin</span>
               </Button>
-<<<<<<< HEAD
               <RequestTrial></RequestTrial>
-=======
               {billingEnabled && (
                 <Link to={'/plans'}>
                   <Button
@@ -148,7 +142,6 @@
                   </Button>
                 </Link>
               )}
->>>>>>> 9f6a4de4
               <UserAvatar />
             </div>
           </div>
