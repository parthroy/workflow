--- conflicted
+++ resolved
@@ -104,19 +104,12 @@
             !Icon ? 'p-2' : ''
           }`}
         >
-<<<<<<< HEAD
-          <div className="flex items-center gap-2">
-            {Icon && <Icon className={`size-5`} />}
-            <span className={`text-sm`}>{label}</span>
-            {(label === 'Tables' || label === 'Todos') && (
-=======
           <div className="flex items-center gap-2 justify-between w-full">
             <div className="flex items-center gap-2">
               {Icon && <Icon className={`size-4`} />}
               <span className={`text-sm`}>{label}</span>
             </div>
             {(label === 'Tables' || label === 'Todos' || label === 'MCP') && (
->>>>>>> 5933c88e
               <span className="ml-2">
                 <BetaBadge showTooltip={false} />
               </span>
@@ -187,9 +180,6 @@
   const { data: edition } = flagsHooks.useFlag<ApEdition>(ApFlagId.EDITION);
   const { embedState } = useEmbedding();
   const { platform } = platformHooks.useCurrentPlatform();
-  const { data: showBilling } = flagsHooks.useFlag<boolean>(
-    ApFlagId.SHOW_BILLING,
-  );
   const { data: showBilling } = flagsHooks.useFlag<boolean>(
     ApFlagId.SHOW_BILLING,
   );
@@ -334,61 +324,15 @@
                       </>
                     ),
                   )}
-<<<<<<< HEAD
-                </ScrollArea>
-              </SidebarContent>
-              <SidebarFooter className="pb-4 gap-4">
-                <SidebarMenu>
-                  <SidebarMenuItem className="hover:bg-accent hover:text-primary rounded-lg transition-colors">
-                    <SidebarMenuButton
-                      asChild
-                      isActive={location.pathname.includes('/settings/')}
-                    >
-                      <Link
-                        to={authenticationSession.appendProjectRoutePrefix(
-                          '/settings/general',
-                        )}
-                        className="flex items-center gap-2"
-                      >
-                        <Settings className="!size-5" />
-                        <span>{t('Project Settings')}</span>
-                      </Link>
-                    </SidebarMenuButton>
-                  </SidebarMenuItem>
-                  {showCommunity && (
-                    <>
-                      <SidebarMenuItem className="hover:bg-accent hover:text-primary rounded-lg transition-colors">
-                        <SidebarMenuButton asChild>
-                          <Link
-                            to={supportUrl}
-                            target="_blank"
-                            rel="noopener noreferrer"
-                            className="flex justify-between"
-                          >
-                            <div className="flex items-center gap-2">
-                              <QuestionMarkCircledIcon className="size-5" />
-                              <span>{t('Community Support')}</span>
-                            </div>
-                            <ExternalLink className="size-5" />
-                          </Link>
-                        </SidebarMenuButton>
-                      </SidebarMenuItem>
-                      <SidebarMenuItem className="hover:bg-accent hover:text-primary rounded-lg transition-colors">
-=======
 
                   <SidebarGroup>
                     <SidebarGroupLabel>{t('Misc')}</SidebarGroupLabel>
                     <SidebarMenu>
                       <SidebarMenuItem>
->>>>>>> 5933c88e
                         <SidebarMenuButton asChild>
                           <SidebarPlatformAdminButton />
                         </SidebarMenuButton>
                       </SidebarMenuItem>
-<<<<<<< HEAD
-                    </>
-                  )}
-=======
                       {!location.pathname.startsWith('/platform') && (
                         <SidebarMenuItem>
                           <SidebarMenuButton asChild>
@@ -410,7 +354,6 @@
               <SidebarFooter className="pb-4 gap-4">
                 <SidebarMenu>
                   <HelpAndFeedback />
->>>>>>> 5933c88e
                 </SidebarMenu>
                 {showBilling && <Separator />}
                 {showBilling && (
@@ -418,11 +361,8 @@
                     <UsageLimitsButton />
                   </SidebarMenu>
                 )}
-<<<<<<< HEAD
-=======
                 {showBilling && <Separator />}
                 <SidebarUser />
->>>>>>> 5933c88e
               </SidebarFooter>
             </SidebarContent>
           </Sidebar>
@@ -434,28 +374,7 @@
             'pb-0': removeBottomPadding,
           })}
         >
-<<<<<<< HEAD
-          {!hideHeader ? (
-            <div className="flex flex-col">
-              <div className={removeGutters ? 'px-4' : ''}>
-                <Header />
-              </div>
-              <div
-                className={cn('flex', {
-                  'py-4': embedState.isEmbedded,
-                  'px-2': !removeGutters,
-                  'pt-8': !hideHeader,
-                })}
-              >
-                {children}
-              </div>
-            </div>
-          ) : (
-            children
-          )}
-=======
           {children}
->>>>>>> 5933c88e
         </div>
       </div>
       <ShowPoweredBy
