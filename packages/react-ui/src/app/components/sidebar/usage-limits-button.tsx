import dayjs from 'dayjs';
import { t } from 'i18next';
import { ClipboardCheck, Sparkles, Clock, Rocket } from 'lucide-react';
import React, { useState } from 'react';
import { Link } from 'react-router-dom';

import { Button } from '@/components/ui/button';
import { Progress } from '@/components/ui/progress-circle';
import { Separator } from '@/components/ui/separator';
import { Skeleton } from '@/components/ui/skeleton';
import { ManagePlanDialog } from '@/features/billing/components/manage-plan-dialog';
import { flagsHooks } from '@/hooks/flags-hooks';
import { platformHooks } from '@/hooks/platform-hooks';
import { projectHooks } from '@/hooks/project-hooks';
import { cn, formatUtils } from '@/lib/utils';
import { ApSubscriptionStatus } from '@activepieces/ee-shared';
import { ApEdition, ApFlagId, isNil } from '@activepieces/shared';

import { FlagGuard } from '../flag-guard';

const getTimeUntilNextReset = (nextResetDate: number) => {
  const date = dayjs.unix(nextResetDate).toISOString();

  const now = dayjs();
  const nextReset = dayjs(date);
  const diffInDays = nextReset.diff(now, 'days');
  if (diffInDays > 0) {
    return `${diffInDays} ${t('days')}`;
  }
  const diffInHours = nextReset.diff(now, 'hours');
  if (diffInHours > 0) {
    return `${diffInHours} ${t('hours')}`;
  }
  const diffInMinutes = nextReset.diff(now, 'minutes');
  if (diffInMinutes > 0) {
    return `${diffInMinutes} ${t('minutes')}`;
  }

  return t('Today');
};

const getTrialProgress = (trialEndDate: number) => {
  const date = dayjs.unix(trialEndDate).toISOString();
  const now = dayjs();
  const trialEnd = dayjs(date);

  const trialDurationDays = 14;
  const trialStart = trialEnd.subtract(trialDurationDays, 'days');

  const totalDays = trialEnd.diff(trialStart, 'days');
  const elapsedDays = now.diff(trialStart, 'days');
  return Math.min(100, Math.max(0, (elapsedDays / totalDays) * 100));
};

const UsageLimitsButton = React.memo(() => {
  const [managePlanOpen, setManagePlanOpen] = useState(false);

  const { project, isPending } = projectHooks.useCurrentProject();
<<<<<<< HEAD
=======

  const { platform } = platformHooks.useCurrentPlatform();

>>>>>>> b5a40b2a
  const { data: edition } = flagsHooks.useFlag<ApEdition>(ApFlagId.EDITION);

  const status = platform.plan.stripeSubscriptionStatus;
  const isTrial = status === ApSubscriptionStatus.TRIALING;

  if (edition === ApEdition.COMMUNITY) {
    return null;
  }

  if (isPending || isNil(project)) {
    return (
      <div className="flex flex-col gap-2 w-full px-2">
        <Separator className="my-1.5" />
        <div className="flex flex-col gap-4">
          <div className="flex flex-col gap-4">
            {[1, 2].map((i) => (
              <div key={i} className="flex flex-col gap-3">
                <div className="flex items-center justify-between">
                  <div className="flex items-center gap-2">
                    <Skeleton className="w-4 h-4" />
                    <Skeleton className="w-12 h-3" />
                  </div>
                  <Skeleton className="w-16 h-3" />
                </div>
                <Skeleton className="w-full h-[6px]" />
              </div>
            ))}
          </div>

          <div className="flex flex-col gap-3">
            <div className="flex items-center justify-between">
              <div className="flex items-center gap-2">
                <Skeleton className="w-4 h-4" />
                <Skeleton className="w-16 h-3" />
              </div>
              <Skeleton className="w-20 h-3" />
            </div>
            <Skeleton className="w-full h-[6px]" />
            <Skeleton className="w-full h-8" />
          </div>
        </div>
        <Separator className="my-1.5" />
      </div>
    );
  }

  return (
    <div className="flex flex-col gap-2 w-full px-2">
      <Separator className="my-1.5" />
      <div className="flex flex-col gap-6">
        <div className="flex flex-col gap-4">
          <UsageProgress
            name={t('Tasks')}
            value={project.usage.tasks}
            max={project.plan.tasks}
            icon={<ClipboardCheck className="w-4 h-4 mr-1" />}
          />
          <UsageProgress
            name={t('AI Credits')}
            value={project.usage.aiCredits}
            max={project.plan.aiCredits}
            icon={<Sparkles className="w-4 h-4  mr-1" />}
          />

          {isTrial && platform.plan.stripeSubscriptionEndDate && (
            <div className="flex flex-col gap-4">
              <TrialProgress
                trialEndDate={platform.plan.stripeSubscriptionEndDate}
              />
              <Button
                variant="default"
                size="sm"
                className="w-full"
                onClick={() => setManagePlanOpen(true)}
              >
                <Rocket className="w-4 h-4 mr-2" />
                {t('Upgrade Plan')}
              </Button>
            </div>
          )}
        </div>
        {!isTrial && (
          <div className="text-xs text-muted-foreground flex justify-between w-full">
            <span>
              {t('Usage resets in')}{' '}
              {getTimeUntilNextReset(project.usage.nextLimitResetDate)}{' '}
            </span>
            <FlagGuard flag={ApFlagId.SHOW_BILLING}>
              <Link to={'/platform/setup/billing'} className="w-fit">
                <span className="text-xs text-primary underline">
                  {t('Manage')}
                </span>
              </Link>
            </FlagGuard>
          </div>
        )}
      </div>
      <Separator className="my-1.5" />
      <ManagePlanDialog open={managePlanOpen} setOpen={setManagePlanOpen} />
    </div>
  );
});

const TrialProgress = ({ trialEndDate }: { trialEndDate: number }) => {
  const progressPercentage = getTrialProgress(trialEndDate);

  return (
    <div className="flex items-center flex-col justify-between gap-3 w-full">
      <div className="w-full flex text-xs justify-between">
        <span className="text-muted-foreground flex items-center gap-1">
          <Clock className="w-4 h-4 mr-1" />
          {t('Trial Ends in')}
        </span>
        <div className="text-xs">
          <span className="text-orange-600 font-medium">
            {getTimeUntilNextReset(trialEndDate)}
          </span>
        </div>
      </div>
      <Progress value={progressPercentage} className="w-full h-[6px]" />
    </div>
  );
};

type UsageProgressProps = {
  value: number;
  max: number | undefined | null;
  name: string;
  icon: React.ReactNode;
};

const UsageProgress = ({ value, max, name, icon }: UsageProgressProps) => {
  const isUnlimited = isNil(max);
  const usagePercentage = isUnlimited ? 0 : (value / max) * 100;

  return (
    <div className="flex items-center flex-col justify-between gap-3  w-full">
      <div className="w-full flex text-xs justify-between">
        <span className="text-muted-foreground flex items-center gap-1">
          {icon}
          {name}
        </span>
        <div className="text-xs">
          <span>
            {formatUtils.formatNumber(value)}
            {' / '}
          </span>
          <span>
            {!isNil(max) ? formatUtils.formatNumber(max) : t('Unlimited')}
          </span>
        </div>
      </div>

      <Progress
        value={usagePercentage}
        className={cn('w-full h-[6px]', isUnlimited && 'bg-primary/40')}
      />
    </div>
  );
};

UsageLimitsButton.displayName = 'UsageLimitsButton';
export default UsageLimitsButton;<|MERGE_RESOLUTION|>--- conflicted
+++ resolved
@@ -56,12 +56,9 @@
   const [managePlanOpen, setManagePlanOpen] = useState(false);
 
   const { project, isPending } = projectHooks.useCurrentProject();
-<<<<<<< HEAD
-=======
 
   const { platform } = platformHooks.useCurrentPlatform();
 
->>>>>>> b5a40b2a
   const { data: edition } = flagsHooks.useFlag<ApEdition>(ApFlagId.EDITION);
 
   const status = platform.plan.stripeSubscriptionStatus;
