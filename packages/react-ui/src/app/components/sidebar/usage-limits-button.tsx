import dayjs from 'dayjs';
import { t } from 'i18next';
import React from 'react';
import { Link } from 'react-router-dom';

import { Progress } from '@/components/ui/progress-circle';
<<<<<<< HEAD
import { Separator } from '@/components/ui/separator';
=======
import { flagsHooks } from '@/hooks/flags-hooks';
>>>>>>> 5d04e0a2
import { projectHooks } from '@/hooks/project-hooks';
import { formatUtils } from '@/lib/utils';
import { ApEdition, ApFlagId, isNil } from '@activepieces/shared';

import { FlagGuard } from '../flag-guard';

const getTimeUntilNextReset = (nextResetDate: string) => {
  const now = dayjs();
  const nextReset = dayjs(nextResetDate);
  const diffInDays = nextReset.diff(now, 'days');
  if (diffInDays > 0) {
    return `${diffInDays} ${t('days')}`;
  }
  const diffInHours = nextReset.diff(now, 'hours');
  if (diffInHours > 0) {
    return `${diffInHours} ${t('hours')}`;
  }
  const diffInMinutes = nextReset.diff(now, 'minutes');
  if (diffInMinutes > 0) {
    return `${diffInMinutes} ${t('minutes')}`;
  }

  return t('Today');
};

const UsageLimitsButton = React.memo(() => {
  const { project } = projectHooks.useCurrentProject();
  const { data: edition } = flagsHooks.useFlag<ApEdition>(ApFlagId.EDITION);

  if (edition === ApEdition.COMMUNITY) {
    return null;
  }

<<<<<<< HEAD
  const usageCardComponent = () => {
    return (
      <>
        <Separator />
        <div className="flex flex-col gap-2 w-full px-2">
          <div className="flex flex-col gap-6">
            <div className="flex flex-col gap-2">
              <div className="flex flex-col gap-3">
                <UsageProgress
                  name={t('Tasks')}
                  value={project.usage.tasks}
                  max={project.plan.tasks}
                />
                <UsageProgress
                  name={t('AI Credits')}
                  value={project.usage.aiCredits}
                  max={project.plan.aiCredits}
                />
              </div>
            </div>
            <div className="flex flex-col">
              <div className="flex items-center gap-2">
                {project.usage.nextLimitResetDate && (
                  <div className="text-xs text-muted-foreground flex justify-between w-full">
                    <span>
                      {t('Usage resets in')}{' '}
                      {getTimeUntilNextReset(project.usage.nextLimitResetDate)}{' '}
                    </span>
                    <FlagGuard flag={ApFlagId.SHOW_BILLING}>
                      <Link to={'/platform/setup/billing'} className="w-fit">
                        <span className="text-xs text-primary underline">
                          {t('Manage')}
                        </span>
                      </Link>
                    </FlagGuard>
                  </div>
                )}
              </div>
            </div>
          </div>
        </div>
        <Separator />
      </>
    );
  };
  return <>{usageCardComponent()}</>;
=======
  return (
    <div className="flex flex-col gap-2 w-full px-2">
      <div className="flex flex-col gap-6">
        <div className="flex flex-col gap-2">
          <div className="flex flex-col gap-3">
            <UsageProgress
              name={t('Tasks')}
              value={project.usage.tasks}
              max={project.plan.tasks}
            />
            <UsageProgress
              name={t('AI Credits')}
              value={project.usage.aiCredits}
              max={project.plan.aiCredits}
            />
          </div>
        </div>
        <div className="flex flex-col">
          <div className="flex items-center gap-2">
            {project.usage.nextLimitResetDate && (
              <div className="text-xs text-muted-foreground flex justify-between w-full">
                <span>
                  {t('Usage resets in')}{' '}
                  {getTimeUntilNextReset(project.usage.nextLimitResetDate)}{' '}
                </span>
                <FlagGuard flag={ApFlagId.SHOW_BILLING}>
                  <Link to={'/platform/setup/billing'} className="w-fit">
                    <span className="text-xs text-primary underline">
                      {t('Manage')}
                    </span>
                  </Link>
                </FlagGuard>
              </div>
            )}
          </div>
        </div>
      </div>
    </div>
  );
>>>>>>> 5d04e0a2
});

type UsageProgressProps = {
  value: number;
  max: number | undefined | null;
  name: string;
};

const UsageProgress = ({ value, max, name }: UsageProgressProps) => {
  return (
    <div className="flex items-center flex-col justify-between gap-2  w-full">
      <div className="w-full flex text-xs justify-between">
        <span className="text-muted-foreground">{name}</span>
        <div className="text-xs">
          <span>
            {formatUtils.formatNumber(value)}
            {' / '}
          </span>
          <span>
            {!isNil(max) ? formatUtils.formatNumber(max) : t('Unlimited')}
          </span>
        </div>
      </div>
      {!isNil(max) && (
        <Progress value={(value / max) * 100} className="h-[6px] bg-gray-200" />
      )}
    </div>
  );
};
UsageLimitsButton.displayName = 'UsageLimitsButton';
export default UsageLimitsButton;<|MERGE_RESOLUTION|>--- conflicted
+++ resolved
@@ -4,11 +4,7 @@
 import { Link } from 'react-router-dom';
 
 import { Progress } from '@/components/ui/progress-circle';
-<<<<<<< HEAD
-import { Separator } from '@/components/ui/separator';
-=======
 import { flagsHooks } from '@/hooks/flags-hooks';
->>>>>>> 5d04e0a2
 import { projectHooks } from '@/hooks/project-hooks';
 import { formatUtils } from '@/lib/utils';
 import { ApEdition, ApFlagId, isNil } from '@activepieces/shared';
@@ -42,54 +38,6 @@
     return null;
   }
 
-<<<<<<< HEAD
-  const usageCardComponent = () => {
-    return (
-      <>
-        <Separator />
-        <div className="flex flex-col gap-2 w-full px-2">
-          <div className="flex flex-col gap-6">
-            <div className="flex flex-col gap-2">
-              <div className="flex flex-col gap-3">
-                <UsageProgress
-                  name={t('Tasks')}
-                  value={project.usage.tasks}
-                  max={project.plan.tasks}
-                />
-                <UsageProgress
-                  name={t('AI Credits')}
-                  value={project.usage.aiCredits}
-                  max={project.plan.aiCredits}
-                />
-              </div>
-            </div>
-            <div className="flex flex-col">
-              <div className="flex items-center gap-2">
-                {project.usage.nextLimitResetDate && (
-                  <div className="text-xs text-muted-foreground flex justify-between w-full">
-                    <span>
-                      {t('Usage resets in')}{' '}
-                      {getTimeUntilNextReset(project.usage.nextLimitResetDate)}{' '}
-                    </span>
-                    <FlagGuard flag={ApFlagId.SHOW_BILLING}>
-                      <Link to={'/platform/setup/billing'} className="w-fit">
-                        <span className="text-xs text-primary underline">
-                          {t('Manage')}
-                        </span>
-                      </Link>
-                    </FlagGuard>
-                  </div>
-                )}
-              </div>
-            </div>
-          </div>
-        </div>
-        <Separator />
-      </>
-    );
-  };
-  return <>{usageCardComponent()}</>;
-=======
   return (
     <div className="flex flex-col gap-2 w-full px-2">
       <div className="flex flex-col gap-6">
@@ -129,7 +77,6 @@
       </div>
     </div>
   );
->>>>>>> 5d04e0a2
 });
 
 type UsageProgressProps = {
