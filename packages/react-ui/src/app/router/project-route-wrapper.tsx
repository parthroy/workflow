import React from 'react';
import { Navigate, useParams, useSearchParams } from 'react-router-dom';

<<<<<<< HEAD
import { useEmbedding } from '@/components/embed-provider';
import { useAuthorization } from '@/hooks/authorization-hooks';
import { projectHooks } from '@/hooks/project-hooks';
import { determineDefaultRoute } from '@/lib/utils';
import { isNil } from '@activepieces/shared';
=======
import { useToast } from '@/components/ui/use-toast';
import { flagsHooks } from '@/hooks/flags-hooks';
import { api } from '@/lib/api';
import { ApEdition, ApFlagId, isNil } from '@activepieces/shared';
>>>>>>> 798c9452

import { authenticationSession } from '../../lib/authentication-session';
import { LoadingScreen } from '../components/loading-screen';

export const TokenCheckerWrapper: React.FC<{ children: React.ReactNode }> = ({
  children,
}) => {
  const {
    isError,
    error,
    data: isProjectValid,
    projectIdFromParams,
    isLoading,
    isFetching,
  } = projectHooks.useSwitchToProjectInParams();
  const { checkAccess } = useAuthorization();
  if (isNil(projectIdFromParams) || isNil(projectIdFromParams)) {
    return <Navigate to="/sign-in" replace />;
  }
  const failedToSwitchToProject =
    !isProjectValid && !isNil(projectIdFromParams);
  if (failedToSwitchToProject) {
    const defaultRoute = determineDefaultRoute(checkAccess);
    return <Navigate to={defaultRoute} replace />;
  }
  if (isError || !isProjectValid) {
    console.log({ isError, isProjectValid, error });
    return <Navigate to="/" replace />;
  }
  //TODO: after upgrading react, we should use (use) hook to trigger suspense instead of this
  if (isLoading || isFetching) {
    return <LoadingScreen></LoadingScreen>;
  }
  return <>{children}</>;
};

type RedirectToCurrentProjectRouteProps = {
  path: string;
  children: React.ReactNode;
};
const RedirectToCurrentProjectRoute: React.FC<
  RedirectToCurrentProjectRouteProps
> = ({ path }) => {
  const currentProjectId = authenticationSession.getProjectId();
  const params = useParams();
  const [searchParams] = useSearchParams();
  if (isNil(currentProjectId)) {
    return <Navigate to="/sign-in" replace />;
  }

  const pathWithParams = `${path.startsWith('/') ? path : `/${path}`}`.replace(
    /:(\w+)/g,
    (_, param) => params[param] ?? '',
  );

  const searchParamsString = searchParams.toString();
  const pathWithParamsAndSearchParams = `${pathWithParams}${
    searchParamsString ? `?${searchParamsString}` : ''
  }`;

  return (
    <Navigate
      to={`/projects/${currentProjectId}${pathWithParamsAndSearchParams}`}
      replace
    />
  );
};

interface ProjectRouterWrapperProps {
  path: string;
  element: React.ReactNode;
}

export const ProjectRouterWrapper = ({
  element,
  path,
}: ProjectRouterWrapperProps) => [
  {
    path: `/projects/:projectId${path.startsWith('/') ? path : `/${path}`}`,
    element: <TokenCheckerWrapper>{element}</TokenCheckerWrapper>,
  },
  {
    path,
    element: (
      <RedirectToCurrentProjectRoute path={path}>
        {element}
      </RedirectToCurrentProjectRoute>
    ),
  },
];<|MERGE_RESOLUTION|>--- conflicted
+++ resolved
@@ -1,18 +1,10 @@
 import React from 'react';
 import { Navigate, useParams, useSearchParams } from 'react-router-dom';
 
-<<<<<<< HEAD
-import { useEmbedding } from '@/components/embed-provider';
 import { useAuthorization } from '@/hooks/authorization-hooks';
 import { projectHooks } from '@/hooks/project-hooks';
 import { determineDefaultRoute } from '@/lib/utils';
 import { isNil } from '@activepieces/shared';
-=======
-import { useToast } from '@/components/ui/use-toast';
-import { flagsHooks } from '@/hooks/flags-hooks';
-import { api } from '@/lib/api';
-import { ApEdition, ApFlagId, isNil } from '@activepieces/shared';
->>>>>>> 798c9452
 
 import { authenticationSession } from '../../lib/authentication-session';
 import { LoadingScreen } from '../components/loading-screen';
