--- conflicted
+++ resolved
@@ -1,7 +1,4 @@
-<<<<<<< HEAD
-=======
 import { useQuery } from '@tanstack/react-query';
->>>>>>> 1384df46
 import { ColumnDef } from '@tanstack/react-table';
 import { t } from 'i18next';
 import {
@@ -125,15 +122,11 @@
     Permission.WRITE_APP_CONNECTION,
   );
 
-<<<<<<< HEAD
   const bulkDeleteConnections =
     appConnectionsMutations.useBulkDeleteAppConnections(refetch);
 
   const { data: owners } = appConnectionsQueries.useConnectionsOwners();
 
-=======
-  const { data: owners } = appConnectionsHooks.useConnectionsOwners();
->>>>>>> 1384df46
   const ownersOptions = owners?.map((owner) => ({
     label: `${owner.firstName} ${owner.lastName} (${owner.email})`,
     value: owner.email,
@@ -417,53 +410,6 @@
       {
         render: (_, resetSelection) => {
           return (
-<<<<<<< HEAD
-            <div onClick={(e) => e.stopPropagation()}>
-              <PermissionNeededTooltip
-                hasPermission={userHasPermissionToWriteAppConnection}
-              >
-                <ConfirmationDeleteDialog
-                  title={t('Confirm Deletion')}
-                  message={
-                    <span>
-                      {t(
-                        'Are you sure you want to delete the selected connections? This action cannot be undone.',
-                      )}
-                      <span className="text-black font-bold ml-1">
-                        {t(
-                          `${
-                            Array.from(
-                              new Set(
-                                selectedRows.flatMap(
-                                  (row) => row.flowIds || [],
-                                ),
-                              ),
-                            ).length
-                          } flows will be affected`,
-                        )}
-                      </span>
-                      <Alert className="mt-4 flex flex-col gap-2">
-                        <InfoIcon className="h-5 w-5" />
-                        <span className="font-bold">
-                          {t(
-                            'Deleting connections may cause your Flows or MCP tools to break.',
-                          )}
-                        </span>
-                      </Alert>
-                    </span>
-                  }
-                  entityName="connections"
-                  mutationFn={async () => {
-                    try {
-                      await bulkDeleteConnections.mutateAsync(
-                        selectedRows.map((row) => row.id),
-                      );
-                      resetSelection();
-                      setSelectedRows([]);
-                    } catch (error) {
-                      console.error('Error deleting connections:', error);
-                    }
-=======
             <>
               {selectedRows.length > 0 && (
                 <ConnectionActionMenu
@@ -472,7 +418,6 @@
                   onDelete={() => {
                     resetSelection();
                     setSelectedRows([]);
->>>>>>> 1384df46
                   }}
                 >
                   <Button className="h-9 w-full" variant={'default'}>
@@ -535,16 +480,7 @@
         },
       },
     ],
-<<<<<<< HEAD
-    [
-      bulkDeleteConnections,
-      userHasPermissionToWriteAppConnection,
-      isDialogOpen,
-      selectedRows,
-    ],
-=======
     [userHasPermissionToWriteAppConnection, selectedRows],
->>>>>>> 1384df46
   );
   return (
     <div className="flex-col w-full">
