import { useQuery } from '@tanstack/react-query';
import { t } from 'i18next';
import { Check, CheckCircle, CheckIcon } from 'lucide-react';
import { useMemo, useRef, useEffect } from 'react';
import {
  useSearchParams,
} from 'react-router-dom';
<<<<<<< HEAD
=======

import LockedFeatureGuard from '@/app/components/locked-feature-guard';
import { PermissionNeededTooltip } from '@/components/custom/permission-needed-tooltip';
>>>>>>> ede846ab
import { Button } from '@/components/ui/button';
import {
  DataTable,
  LIMIT_QUERY_PARAM,
  CURSOR_QUERY_PARAM,
} from '@/components/ui/data-table';
import { toast } from '@/components/ui/use-toast';
import { issuesApi } from '@/features/issues/api/issues-api';
import { issueHooks } from '@/features/issues/hooks/issue-hooks';
import { useAuthorization } from '@/hooks/authorization-hooks';
import { authenticationSession } from '@/lib/authentication-session';
import { useNewWindow } from '@/lib/navigation-utils';
import { IssueStatus, Permission } from '@activepieces/shared';
import { issuesTableColumns } from './columns';
import { useEffectOnce } from 'react-use';

export function IssuesTable() {
  const { refetch } = issueHooks.useIssuesNotification();

  const [searchParams, setSearchParams] = useSearchParams();
  const projectId = authenticationSession.getProjectId()!;
  const prevSearchParamsRef = useRef<string>('');
  const currentSearchParams = searchParams.toString();

  const statusValues = searchParams.getAll('status');
  const hasStatusFilter = statusValues.length > 0;

  useEffectOnce(() => {
    if (!hasStatusFilter) {
      const newSearchParams = new URLSearchParams(searchParams);
      newSearchParams.append('status', IssueStatus.UNRESOLVED);
      setSearchParams(newSearchParams);
    }
  });

  useEffect(() => {
    prevSearchParamsRef.current = currentSearchParams;
  }, [currentSearchParams]);

  const filters = useMemo(
    () => [
      {
        type: 'select',
        id: 'status',
        title: t('Status'),
        accessorKey: 'status',
        options: [
          {
            label: t('Unresolved'),
            value: IssueStatus.UNRESOLVED,
          },
          {
            label: t('Resolved'),
            value: IssueStatus.RESOLVED,
          },
          {
            label: t('Archived'),
            value: IssueStatus.ARCHIVED,
          },
        ],
        icon: CheckIcon,
      } as const,
    ],
    [],
  );

  const { data, isLoading } = useQuery({
    queryKey: ['issues', currentSearchParams, projectId],
    staleTime: 0,
    gcTime: 0,
    enabled:
      prevSearchParamsRef.current === '' ||
      prevSearchParamsRef.current !== currentSearchParams,
    queryFn: (): Promise<any> => {
      const cursor = searchParams.get(CURSOR_QUERY_PARAM);
      const limit = searchParams.get(LIMIT_QUERY_PARAM)
        ? parseInt(searchParams.get(LIMIT_QUERY_PARAM)!)
        : 10;

      let status: IssueStatus[];
      if (statusValues.length > 0) {
        status = statusValues
          .filter((value) =>
            Object.values(IssueStatus).includes(value as IssueStatus),
          )
          .map((value) => value as IssueStatus);

        if (status.length === 0) {
          status = [IssueStatus.UNRESOLVED];
        }
      } else {
        status = [IssueStatus.UNRESOLVED];
      }

      return issuesApi.list({
        projectId,
        cursor: cursor ?? undefined,
        limit,
        status,
      });
    },
  });

  const handleMarkAsArchived = async (
    flowDisplayName: string,
    issueId: string,
  ) => {
    await issuesApi.archive(issueId);
    refetch();
    toast({
      title: t('Success'),
      description: t('Issues in {flowDisplayName} is marked as archived.', {
        flowDisplayName,
      }),
      duration: 3000,
    });
  };
  const { checkAccess } = useAuthorization();
  const openNewWindow = useNewWindow();
  const userHasPermissionToMarkAsArchived = checkAccess(
    Permission.WRITE_ISSUES,
  );


  return (
    <div className="flex-col w-full">
      <DataTable
        emptyStateTextTitle={t('No issues found')}
        emptyStateTextDescription={t(
          'All your workflows are running smoothly.',
        )}
        emptyStateIcon={<CheckCircle className="size-14" />}
        page={data}
        isLoading={isLoading}
        columns={issuesTableColumns}
        filters={filters}
        bulkActions={[
          {
            render: (selectedRows, resetSelection) => {
              return (
                <div className="flex items-center gap-2">
                  <PermissionNeededTooltip
                    hasPermission={userHasPermissionToMarkAsArchived}
                  >
                    <Button
                      disabled={!userHasPermissionToMarkAsArchived}
                      className="gap-2"
                      size={'sm'}
                      onClick={(e) => {
                        selectedRows.forEach((row) => {
                          handleMarkAsArchived(row.flowDisplayName, row.id);
                          row.delete();
                        });
                        resetSelection();
                      }}
                    >
                      <Check className="size-3" />
                      {t('Mark as Archived')}{' '}
                      {selectedRows.length === 0
                        ? ''
                        : `(${selectedRows.length})`}
                    </Button>
                  </PermissionNeededTooltip>
                </div>
              );
            },
          },
        ]}
      />
    </div>
  );
}<|MERGE_RESOLUTION|>--- conflicted
+++ resolved
@@ -5,12 +5,9 @@
 import {
   useSearchParams,
 } from 'react-router-dom';
-<<<<<<< HEAD
-=======
 
 import LockedFeatureGuard from '@/app/components/locked-feature-guard';
 import { PermissionNeededTooltip } from '@/components/custom/permission-needed-tooltip';
->>>>>>> ede846ab
 import { Button } from '@/components/ui/button';
 import {
   DataTable,
