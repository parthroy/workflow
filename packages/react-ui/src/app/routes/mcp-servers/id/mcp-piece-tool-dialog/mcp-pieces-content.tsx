import { t } from 'i18next';
import React from 'react';

import { LoadingSpinner } from '@/components/ui/spinner';
<<<<<<< HEAD

import { PieceStepMetadataWithSuggestions } from '@/features/pieces/lib/types';
=======
import { PieceStepMetadataWithSuggestions } from '@/lib/types';
>>>>>>> 1b9e7f96

interface McpPiecesContentProps {
  isPiecesLoading: boolean;
  pieceMetadata: PieceStepMetadataWithSuggestions[];
  onPieceSelect: (piece: PieceStepMetadataWithSuggestions) => void;
}

export const McpPiecesContent: React.FC<McpPiecesContentProps> = ({
  isPiecesLoading,
  pieceMetadata,
  onPieceSelect,
}) => {
  if (isPiecesLoading) {
    return (
      <div className="flex items-center justify-center w-full h-full">
        <LoadingSpinner />
      </div>
    );
  }

  if (!isPiecesLoading && pieceMetadata && pieceMetadata.length === 0) {
    return (
      <div className="text-center h-full flex items-center justify-center">
        {t('No pieces found')}
      </div>
    );
  }

  return (
    <div className="grid grid-cols-4 gap-4">
      {pieceMetadata.map((piece, index) => (
        <div
          key={index}
          onClick={() => onPieceSelect(piece)}
          className="border p-2 h-[150px] w-[150px] flex flex-col items-center justify-center hover:bg-accent hover:text-accent-foreground cursor-pointer rounded-lg"
        >
          <img
            className="w-[40px] h-[40px]"
            src={piece.logoUrl}
            alt={piece.displayName}
          />
          <div className="mt-2 text-center text-md">{piece.displayName}</div>
        </div>
      ))}
    </div>
  );
};<|MERGE_RESOLUTION|>--- conflicted
+++ resolved
@@ -2,12 +2,7 @@
 import React from 'react';
 
 import { LoadingSpinner } from '@/components/ui/spinner';
-<<<<<<< HEAD
-
-import { PieceStepMetadataWithSuggestions } from '@/features/pieces/lib/types';
-=======
 import { PieceStepMetadataWithSuggestions } from '@/lib/types';
->>>>>>> 1b9e7f96
 
 interface McpPiecesContentProps {
   isPiecesLoading: boolean;
