--- conflicted
+++ resolved
@@ -34,41 +34,8 @@
     onUpdate: (response: FlowRun) => void,
   ): Promise<void> {
     socket.emit(WebsocketServerEvent.TEST_FLOW_RUN, request);
-<<<<<<< HEAD
-    const initalRun = await getInitialRun(socket, request.flowVersionId);
-    onUpdate(initalRun);
-  },
-  addRunListener(
-    socket: Socket,
-    runId: string,
-    onUpdate: (response: FlowRun) => void,
-  ) {
-    const handleProgress = (response: FlowRun) => {
-      if (runId !== response.id) {
-        return;
-      }
-      onUpdate(response);
-      if (isFlowStateTerminal(response.status)) {
-        socket.off(WebsocketClientEvent.FLOW_RUN_PROGRESS, handleProgress);
-        socket.off('error', handleError);
-        console.log('clear FLOW_RUN_PROGRESS listener'+ response.id)
-
-      }
-    };
-    const handleError = (error: any) => {
-      socket.off(WebsocketClientEvent.FLOW_RUN_PROGRESS, handleProgress);
-      socket.off('error', handleError);
-      console.log('clear FLOW_RUN_PROGRESS listener',error)
-
-    };
-
-    socket.on(WebsocketClientEvent.FLOW_RUN_PROGRESS, handleProgress);
-    console.log('listened to FLOW_RUN_PROGRESS')
-    socket.on('error', handleError);
-=======
     const initialRun = await getInitialRun(socket, request.flowVersionId);
     onUpdate(initialRun);
->>>>>>> 1b0bec59
   },
   testStep(
     socket: Socket,
@@ -88,11 +55,7 @@
             handleStepFinished,
           );
           socket.off('error', handleError);
-<<<<<<< HEAD
-          console.log('clear TEST_STEP_FINISHED listener'+ response.id)
-=======
           console.log('clear TEST_STEP_FINISHED listener' + response.id);
->>>>>>> 1b0bec59
 
           resolve(response);
         }
@@ -101,19 +64,11 @@
       const handleError = (error: any) => {
         socket.off(WebsocketClientEvent.TEST_STEP_FINISHED, handleStepFinished);
         socket.off('error', handleError);
-<<<<<<< HEAD
-        console.log('clear TEST_STEP_FINISHED listener', error)
-        reject(error);
-      };
-      socket.on(WebsocketClientEvent.TEST_STEP_FINISHED, handleStepFinished);
-      console.log('listened to TEST_STEP_FINISHED')
-=======
         console.log('clear TEST_STEP_FINISHED listener', error);
         reject(error);
       };
       socket.on(WebsocketClientEvent.TEST_STEP_FINISHED, handleStepFinished);
       console.log('listened to TEST_STEP_FINISHED');
->>>>>>> 1b0bec59
       socket.on('error', handleError);
     });
   },
@@ -127,11 +82,6 @@
       if (run.flowVersionId !== flowVersionId) {
         return;
       }
-<<<<<<< HEAD
-    
-=======
-
->>>>>>> 1b0bec59
       socket.off(WebsocketClientEvent.TEST_FLOW_RUN_STARTED, onRunStarted);
       console.log('clear TEST_FLOW_RUN_STARTED listener'+ run.id)
       resolve(run);
