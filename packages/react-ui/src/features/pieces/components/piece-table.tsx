--- conflicted
+++ resolved
@@ -1,10 +1,7 @@
-import { PieceMetadataModelSummary } from '@activepieces/pieces-framework';
 import { ColumnDef } from '@tanstack/react-table';
 import { Trash } from 'lucide-react';
 import { useState } from 'react';
 
-<<<<<<< HEAD
-=======
 import { ConfirmationDeleteDialog } from '@/components/delete-dialog';
 import { Button } from '@/components/ui/button';
 import { DataTable, RowDataWithActions } from '@/components/ui/data-table';
@@ -12,15 +9,10 @@
 import { PieceMetadataModelSummary } from '@activepieces/pieces-framework';
 import { isNil, PieceType } from '@activepieces/shared';
 
->>>>>>> c72e9583
 import { piecesApi } from '../lib/pieces-api';
 
 import { InstallPieceDialog } from './install-piece-dialog';
 import { PieceIcon } from './piece-icon';
-
-import { Button } from '@/components/ui/button';
-import { DataTable, RowDataWithActions } from '@/components/ui/data-table';
-import { DataTableColumnHeader } from '@/components/ui/data-table-column-header';
 
 const columns: ColumnDef<RowDataWithActions<PieceMetadataModelSummary>>[] = [
   {
