--- conflicted
+++ resolved
@@ -1,16 +1,10 @@
-<<<<<<< HEAD
-import { ListProjectMembersRequestQuery, ProjectMemberWithUser } from "@activepieces/ee-shared";
-import { SeekPage } from '@activepieces/shared';
-import { api } from "@/lib/api";
-
-=======
-import { api } from '@/lib/api';
 import {
   ListProjectMembersRequestQuery,
   ProjectMemberWithUser,
 } from '@activepieces/ee-shared';
 import { SeekPage } from '@activepieces/shared';
->>>>>>> d1db4e89
+
+import { api } from '@/lib/api';
 
 export const projectMembersApi = {
   list(request: ListProjectMembersRequestQuery) {
