<<<<<<< HEAD
import dayjs from 'dayjs'
import { Equal, FindOperator, ILike } from 'typeorm'
import { databaseConnection } from '../../database/database-connection'
import { encryptUtils } from '../../helper/encryption'
import { generateEngineToken } from '../../helper/engine-helper'
import { acquireLock } from '../../helper/lock'
import { buildPaginator } from '../../helper/pagination/build-paginator'
import { paginationHelper } from '../../helper/pagination/pagination-utils'
import {
    getPiecePackage,
    pieceMetadataService,
} from '../../pieces/piece-metadata-service'
import {
    AppConnectionEntity,
    AppConnectionSchema,
} from '../app-connection.entity'
import { oauth2Handler } from './oauth2'
import { oauth2Util } from './oauth2/oauth2-util'
import { exceptionHandler, logger, SharedSystemProp, system } from '@activepieces/server-shared'
=======
import { encryptUtils, exceptionHandler, logger, system, SystemProp } from '@activepieces/server-shared'
>>>>>>> 480ff8a9
import {
    ActivepiecesError,
    ApEnvironment,
    apId,
    AppConnection,
    AppConnectionId,
    AppConnectionStatus,
    AppConnectionType,
    AppConnectionValue,
    connectionNameRegex,
    Cursor,
    EngineResponseStatus,
    ErrorCode,
    isNil,
    OAuth2GrantType,
    ProjectId,
    SeekPage,
    UpsertAppConnectionRequestBody,
    ValidateConnectionNameRequestBody,
    ValidateConnectionNameResponse,
} from '@activepieces/shared'
import dayjs from 'dayjs'
import { engineRunner } from 'server-worker'
import { Equal, FindOperator, ILike } from 'typeorm'
import { databaseConnection } from '../../database/database-connection'
import { generateEngineToken } from '../../helper/engine-helper'
import { acquireLock } from '../../helper/lock'
import { buildPaginator } from '../../helper/pagination/build-paginator'
import { paginationHelper } from '../../helper/pagination/pagination-utils'
import {
    getPiecePackage,
    pieceMetadataService,
} from '../../pieces/piece-metadata-service'
import {
    AppConnectionEntity,
    AppConnectionSchema,
} from '../app-connection.entity'
import { oauth2Handler } from './oauth2'
import { oauth2Util } from './oauth2/oauth2-util'

const repo = databaseConnection.getRepository(AppConnectionEntity)

export const appConnectionService = {
    async validateConnectionName({ connectionName, projectId }: ValidateConnectionNameRequestBody & { projectId: ProjectId }): Promise<ValidateConnectionNameResponse> {
        //test regex on connection name
        const regex = new RegExp(`^${connectionNameRegex}$`)
        if (!regex.test(connectionName)) {
            return {
                isValid: false,
                error: 'Connection name is invalid',
            }
        }
        const connection = await repo.findOneBy({ name: connectionName, projectId })
        const isValid = isNil(connection)
        return {
            isValid,
            error: isValid ? undefined : 'Connection name already exists',
        }
    },
    async upsert(params: UpsertParams): Promise<AppConnection> {
        const { projectId, request } = params

        const validatedConnectionValue = await validateConnectionValue({
            connection: request,
            projectId,
        })

        const encryptedConnectionValue = encryptUtils.encryptObject({
            ...validatedConnectionValue,
            ...request.value,
        })

        const existingConnection = await repo.findOneBy({
            name: request.name,
            projectId,
        })

        const connection = {
            ...request,
            status: AppConnectionStatus.ACTIVE,
            value: encryptedConnectionValue,
            id: existingConnection?.id ?? apId(),
            projectId,
        }

        await repo.upsert(connection, ['name', 'projectId'])

        const updatedConnection = await repo.findOneByOrFail({
            name: request.name,
            projectId,
        })
        return decryptConnection(updatedConnection)
    },

    async getOne({
        projectId,
        name,
    }: GetOneByName): Promise<AppConnection | null> {
        const encryptedAppConnection = await repo.findOneBy({
            projectId,
            name,
        })

        if (isNil(encryptedAppConnection)) {
            return encryptedAppConnection
        }

        const appConnection = decryptConnection(encryptedAppConnection)
        if (!needRefresh(appConnection)) {
            return oauth2Util.removeRefreshTokenAndClientSecret(appConnection)
        }

        const refreshedConnection = await lockAndRefreshConnection({ projectId, name })
        if (isNil(refreshedConnection)) {
            return null
        }
        return oauth2Util.removeRefreshTokenAndClientSecret(refreshedConnection)
    },

    async getOneOrThrow(params: GetOneParams): Promise<AppConnection> {
        const connectionById = await repo.findOneBy({
            id: params.id,
            projectId: params.projectId,
        })
        if (isNil(connectionById)) {
            throw new ActivepiecesError({
                code: ErrorCode.ENTITY_NOT_FOUND,
                params: {
                    entityType: 'AppConnection',
                    entityId: params.id,
                },
            })
        }
        return (await this.getOne({
            projectId: params.projectId,
            name: connectionById.name,
        }))!
    },

    async delete(params: DeleteParams): Promise<void> {
        await repo.delete(params)
    },

    async list({
        projectId,
        pieceName,
        cursorRequest,
        name,
        limit,
    }: ListParams): Promise<SeekPage<AppConnection>> {
        const decodedCursor = paginationHelper.decodeCursor(cursorRequest)

        const paginator = buildPaginator({
            entity: AppConnectionEntity,
            query: {
                limit,
                order: 'ASC',
                afterCursor: decodedCursor.nextCursor,
                beforeCursor: decodedCursor.previousCursor,
            },
        })

        const querySelector: Record<string, string | FindOperator<string>> = {
            projectId,
        }
        if (!isNil(pieceName)) {
            querySelector.pieceName = Equal(pieceName)
        }
        if (!isNil(name)) {
            querySelector.name = ILike(`%${name}%`)
        }
        const queryBuilder = repo
            .createQueryBuilder('app_connection')
            .where(querySelector)
        const { data, cursor } = await paginator.paginate(queryBuilder)
        const promises: Promise<AppConnection>[] = []

        data.forEach((encryptedConnection) => {
            const apConnection: AppConnection =
                decryptConnection(encryptedConnection)
            promises.push(
                new Promise((resolve) => {
                    return resolve(apConnection)
                }),
            )
        })

        const refreshConnections = await Promise.all(promises)

        return paginationHelper.createPage<AppConnection>(
            refreshConnections,
            cursor,
        )
    },

    async countByProject({ projectId }: CountByProjectParams): Promise<number> {
        return repo.countBy({ projectId })
    },
}

const validateConnectionValue = async (
    params: ValidateConnectionValueParams,
): Promise<AppConnectionValue> => {
    const { connection, projectId } = params

    switch (connection.value.type) {
        case AppConnectionType.PLATFORM_OAUTH2: {
            const tokenUrl = await oauth2Util.getOAuth2TokenUrl({
                projectId,
                pieceName: connection.pieceName,
                props: connection.value.props,
            })
            return oauth2Handler[connection.value.type].claim({
                projectId,
                pieceName: connection.pieceName,
                request: {
                    grantType: OAuth2GrantType.AUTHORIZATION_CODE,
                    code: connection.value.code,
                    tokenUrl,
                    clientId: connection.value.client_id,
                    props: connection.value.props,
                    authorizationMethod: connection.value.authorization_method,
                    codeVerifier: connection.value.code_challenge,
                    redirectUrl: connection.value.redirect_url,
                },
            })
        }
        case AppConnectionType.CLOUD_OAUTH2: {
            const tokenUrl = await oauth2Util.getOAuth2TokenUrl({
                projectId,
                pieceName: connection.pieceName,
                props: connection.value.props,
            })
            return oauth2Handler[connection.value.type].claim({
                projectId,
                pieceName: connection.pieceName,
                request: {
                    tokenUrl,
                    grantType: OAuth2GrantType.AUTHORIZATION_CODE,
                    code: connection.value.code,
                    props: connection.value.props,
                    clientId: connection.value.client_id,
                    authorizationMethod: connection.value.authorization_method,
                    codeVerifier: connection.value.code_challenge,
                },
            })
        }
        case AppConnectionType.OAUTH2: {
            const tokenUrl = await oauth2Util.getOAuth2TokenUrl({
                projectId,
                pieceName: connection.pieceName,
                props: connection.value.props,
            })
            return oauth2Handler[connection.value.type].claim({
                projectId,
                pieceName: connection.pieceName,
                request: {
                    tokenUrl,
                    code: connection.value.code,
                    clientId: connection.value.client_id,
                    props: connection.value.props,
                    grantType: connection.value.grant_type!,
                    redirectUrl: connection.value.redirect_url,
                    clientSecret: connection.value.client_secret,
                    authorizationMethod: connection.value.authorization_method,
                    codeVerifier: connection.value.code_challenge,
                },
            })
        }
        case AppConnectionType.CUSTOM_AUTH:
        case AppConnectionType.BASIC_AUTH:
        case AppConnectionType.SECRET_TEXT:
            await engineValidateAuth({
                pieceName: connection.pieceName,
                projectId,
                auth: connection.value,
            })
    }

    return connection.value
}

function decryptConnection(
    encryptedConnection: AppConnectionSchema,
): AppConnection {
    const value = encryptUtils.decryptObject<AppConnectionValue>(encryptedConnection.value)
    const connection: AppConnection = {
        ...encryptedConnection,
        value,
    }
    return connection
}

const engineValidateAuth = async (
    params: EngineValidateAuthParams,
): Promise<void> => {
    const environment = system.getOrThrow(SharedSystemProp.ENVIRONMENT)
    if (environment === ApEnvironment.TESTING) {
        return
    }
    const { pieceName, auth, projectId } = params

    const pieceMetadata = await pieceMetadataService.getOrThrow({
        name: pieceName,
        projectId,
        version: undefined,
    })

    const engineToken = await generateEngineToken({
        projectId,
    })
    const engineResponse = await engineRunner.executeValidateAuth(engineToken, {
        piece: await getPiecePackage(projectId, {
            pieceName,
            pieceVersion: pieceMetadata.version,
            pieceType: pieceMetadata.pieceType,
            packageType: pieceMetadata.packageType,
        }),
        auth,
        projectId,
    })

    if (engineResponse.status !== EngineResponseStatus.OK) {
        logger.error(
            engineResponse,
            '[AppConnectionService#engineValidateAuth] engineResponse',
        )
        throw new ActivepiecesError({
            code: ErrorCode.ENGINE_OPERATION_FAILURE,
            params: {
                message: 'Failed to run engine validate auth',
                context: engineResponse,
            },
        })
    }

    const validateAuthResult = engineResponse.result

    if (!validateAuthResult.valid) {
        throw new ActivepiecesError({
            code: ErrorCode.INVALID_APP_CONNECTION,
            params: {
                error: validateAuthResult.error,
            },
        })
    }
}

/**
 * We should make sure this is accessed only once, as a race condition could occur where the token needs to be
 * refreshed and it gets accessed at the same time, which could result in the wrong request saving incorrect data.
 */
async function lockAndRefreshConnection({
    projectId,
    name,
}: {
    projectId: ProjectId
    name: string
}) {
    const refreshLock = await acquireLock({
        key: `${projectId}_${name}`,
        timeout: 20000,
    })

    let appConnection: AppConnection | null = null

    try {
        const encryptedAppConnection = await repo.findOneBy({
            projectId,
            name,
        })
        if (isNil(encryptedAppConnection)) {
            return encryptedAppConnection
        }
        appConnection = decryptConnection(encryptedAppConnection)
        if (!needRefresh(appConnection)) {
            return appConnection
        }
        const refreshedAppConnection = await refresh(appConnection)

        await repo.update(refreshedAppConnection.id, {
            status: AppConnectionStatus.ACTIVE,
            value: encryptUtils.encryptObject(refreshedAppConnection.value),
        })
        return refreshedAppConnection
    }
    catch (e) {
        exceptionHandler.handle(e)
        if (!isNil(appConnection) && oauth2Util.isUserError(e)) {
            appConnection.status = AppConnectionStatus.ERROR
            await repo.update(appConnection.id, {
                status: appConnection.status,
                updated: dayjs().toISOString(),
            })
        }
    }
    finally {
        await refreshLock.release()
    }
    return appConnection
}

function needRefresh(connection: AppConnection): boolean {
    if (connection.status === AppConnectionStatus.ERROR) {
        return false
    }
    switch (connection.value.type) {
        case AppConnectionType.PLATFORM_OAUTH2:
        case AppConnectionType.CLOUD_OAUTH2:
        case AppConnectionType.OAUTH2:
            return oauth2Util.isExpired(connection.value)
        default:
            return false
    }
}

async function refresh(connection: AppConnection): Promise<AppConnection> {
    switch (connection.value.type) {
        case AppConnectionType.PLATFORM_OAUTH2:
            connection.value = await oauth2Handler[connection.value.type].refresh({
                pieceName: connection.pieceName,
                projectId: connection.projectId,
                connectionValue: connection.value,
            })
            break
        case AppConnectionType.CLOUD_OAUTH2:
            connection.value = await oauth2Handler[connection.value.type].refresh({
                pieceName: connection.pieceName,
                projectId: connection.projectId,
                connectionValue: connection.value,
            })
            break
        case AppConnectionType.OAUTH2:
            connection.value = await oauth2Handler[connection.value.type].refresh({
                pieceName: connection.pieceName,
                projectId: connection.projectId,
                connectionValue: connection.value,
            })
            break
        default:
            break
    }
    return connection
}

type UpsertParams = {
    projectId: ProjectId
    request: UpsertAppConnectionRequestBody
}

type GetOneByName = {
    projectId: ProjectId
    name: string
}

type GetOneParams = {
    projectId: ProjectId
    id: string
}

type DeleteParams = {
    projectId: ProjectId
    id: AppConnectionId
}

type ListParams = {
    projectId: ProjectId
    pieceName: string | undefined
    cursorRequest: Cursor | null
    name: string | undefined
    limit: number
}

type CountByProjectParams = {
    projectId: ProjectId
}

type EngineValidateAuthParams = {
    pieceName: string
    projectId: ProjectId
    auth: AppConnectionValue
}

type ValidateConnectionValueParams = {
    connection: UpsertAppConnectionRequestBody
    projectId: ProjectId
}<|MERGE_RESOLUTION|>--- conflicted
+++ resolved
@@ -1,26 +1,4 @@
-<<<<<<< HEAD
-import dayjs from 'dayjs'
-import { Equal, FindOperator, ILike } from 'typeorm'
-import { databaseConnection } from '../../database/database-connection'
-import { encryptUtils } from '../../helper/encryption'
-import { generateEngineToken } from '../../helper/engine-helper'
-import { acquireLock } from '../../helper/lock'
-import { buildPaginator } from '../../helper/pagination/build-paginator'
-import { paginationHelper } from '../../helper/pagination/pagination-utils'
-import {
-    getPiecePackage,
-    pieceMetadataService,
-} from '../../pieces/piece-metadata-service'
-import {
-    AppConnectionEntity,
-    AppConnectionSchema,
-} from '../app-connection.entity'
-import { oauth2Handler } from './oauth2'
-import { oauth2Util } from './oauth2/oauth2-util'
 import { exceptionHandler, logger, SharedSystemProp, system } from '@activepieces/server-shared'
-=======
-import { encryptUtils, exceptionHandler, logger, system, SystemProp } from '@activepieces/server-shared'
->>>>>>> 480ff8a9
 import {
     ActivepiecesError,
     ApEnvironment,
@@ -46,6 +24,7 @@
 import { engineRunner } from 'server-worker'
 import { Equal, FindOperator, ILike } from 'typeorm'
 import { databaseConnection } from '../../database/database-connection'
+import { encryptUtils } from '../../helper/encryption'
 import { generateEngineToken } from '../../helper/engine-helper'
 import { acquireLock } from '../../helper/lock'
 import { buildPaginator } from '../../helper/pagination/build-paginator'
