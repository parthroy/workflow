import { AppSystemProp, exceptionHandler, UserInteractionJobType } from '@activepieces/server-shared'
import {
    ActivepiecesError,
    ApEdition,
    ApEnvironment,
    apId,
    AppConnection,
    AppConnectionId,
    AppConnectionOwners,
    AppConnectionScope,
    AppConnectionStatus,
    AppConnectionType,
    AppConnectionValue,
    AppConnectionWithoutSensitiveData,
    ConnectionState,
    Cursor,
    EngineResponseStatus,
    ErrorCode,
    isNil,
    OAuth2GrantType,
    PlatformId,
    PlatformRole,
    ProjectId,
    SeekPage,
    spreadIfDefined,
    UpsertAppConnectionRequestBody,
} from '@activepieces/shared'
import dayjs from 'dayjs'
import { FastifyBaseLogger } from 'fastify'
import { EngineHelperResponse, EngineHelperValidateAuthResult } from 'server-worker'
import { Equal, FindOperator, FindOptionsWhere, ILike, In } from 'typeorm'
import { repoFactory } from '../../core/db/repo-factory'
import { APArrayContains } from '../../database/database-connection'
import { projectMemberService } from '../../ee/project-members/project-member.service'
import { encryptUtils } from '../../helper/encryption'
import { distributedLock } from '../../helper/lock'
import { buildPaginator } from '../../helper/pagination/build-paginator'
import { paginationHelper } from '../../helper/pagination/pagination-utils'
import { system } from '../../helper/system/system'
import {
    getPiecePackageWithoutArchive,
    pieceMetadataService,
} from '../../pieces/piece-metadata-service'
import { projectRepo } from '../../project/project-service'
import { userService } from '../../user/user-service'
import { userInteractionWatcher } from '../../workers/user-interaction-watcher'
import {
    AppConnectionEntity,
    AppConnectionSchema,
} from '../app-connection.entity'
import { oauth2Handler } from './oauth2'
import { oauth2Util } from './oauth2/oauth2-util'

export const appConnectionsRepo = repoFactory(AppConnectionEntity)

export const appConnectionService = (log: FastifyBaseLogger) => ({
    async upsert(params: UpsertParams): Promise<AppConnectionWithoutSensitiveData> {
        const { projectIds, externalId, value, displayName, pieceName, ownerId, platformId, scope, type, status } = params

        await assertProjectIds(projectIds, platformId)
        const validatedConnectionValue = await validateConnectionValue({
            value,
            pieceName,
            projectId: projectIds?.[0],
            platformId,
        }, log)

        const encryptedConnectionValue = encryptUtils.encryptObject({
            ...validatedConnectionValue,
            ...value,
        })

        const existingConnection = await appConnectionsRepo().findOneBy({
            externalId,
            scope,
            platformId,
            ...(projectIds ? APArrayContains('projectIds', projectIds)  : {}),
        })

        const newId = existingConnection?.id ?? apId()
        const connection = {
            displayName,
            ...spreadIfDefined('ownerId', ownerId),
            status: status ?? AppConnectionStatus.ACTIVE,
            value: encryptedConnectionValue,
            externalId,
            pieceName,
            type,
            id: newId,
            scope,
            projectIds,
            platformId,
        }

        await appConnectionsRepo().upsert(connection, ['id'])

        const updatedConnection = await appConnectionsRepo().findOneByOrFail({
            id: newId,
            platformId,
            ...(projectIds ? APArrayContains('projectIds', projectIds)  : {}),
            scope,
        })
        return this.removeSensitiveData(updatedConnection)
    },
    async update(params: UpdateParams): Promise<AppConnectionWithoutSensitiveData> {
        const { projectIds, id, request, scope, platformId } = params

        if (!isNil(request.projectIds)) {
            await assertProjectIds(request.projectIds, platformId)
        }

        const filter: FindOptionsWhere<AppConnectionSchema> = {
            id,
            scope,
            platformId,
            ...(projectIds ? APArrayContains('projectIds', projectIds)  : {}),
        }

        await appConnectionsRepo().update(filter, {
            displayName: request.displayName,
            ...spreadIfDefined('projectIds', request.projectIds),
        })

        const updatedConnection = await appConnectionsRepo().findOneByOrFail(filter)
        return this.removeSensitiveData(updatedConnection)
    },
    async getOne({
        projectId,
        platformId,
        externalId,
    }: GetOneByName): Promise<AppConnection | null> {
        const encryptedAppConnection = await appConnectionsRepo().findOne({
            where: {
                ...APArrayContains('projectIds', [projectId]),
                externalId,
                platformId,
            },
        })

        if (isNil(encryptedAppConnection)) {
            return null
        }
        const connection = await this.decryptAndRefreshConnection(encryptedAppConnection, projectId, log)

        if (isNil(connection)) {
            return null
        }

        const owner = isNil(connection.ownerId) ? null : await userService.getMetaInformation({
            id: connection.ownerId,
        })
        return {
            ...connection,
            owner,
        }
    },

    async getOneOrThrowWithoutValue(params: GetOneParams): Promise<AppConnectionWithoutSensitiveData> {
        const connectionById = await appConnectionsRepo().findOneBy({
            id: params.id,
            platformId: params.platformId,
            ...(params.projectId ? APArrayContains('projectIds', [params.projectId]) : {}),
        })
        if (isNil(connectionById)) {
            throw new ActivepiecesError({
                code: ErrorCode.ENTITY_NOT_FOUND,
                params: {
                    entityType: 'AppConnection',
                    entityId: params.id,
                },
            })
        }
        return this.removeSensitiveData(connectionById)
    },

    async getManyConnectionStates(params: GetManyParams): Promise<ConnectionState[]> {
        const connections = await appConnectionsRepo().find({
            where: {
                ...APArrayContains('projectIds', [params.projectId]),
            },
        })
        return connections.map((connection) => ({
            externalId: connection.externalId,
            pieceName: connection.pieceName,
            displayName: connection.displayName,
        }))
    },

    async delete(params: DeleteParams): Promise<void> {
        await appConnectionsRepo().delete({
            id: params.id,
            platformId: params.platformId,
            scope: params.scope,
            ...(params.projectId ? APArrayContains('projectIds', [params.projectId]) : {}),
        })
    },

    async list({
        projectId,
        pieceName,
        cursorRequest,
        displayName,
        status,
        limit,
        scope,
        platformId,
    }: ListParams): Promise<SeekPage<AppConnection>> {
        const decodedCursor = paginationHelper.decodeCursor(cursorRequest)

        const paginator = buildPaginator({
            entity: AppConnectionEntity,
            query: {
                limit,
                order: 'ASC',
                afterCursor: decodedCursor.nextCursor,
                beforeCursor: decodedCursor.previousCursor,
            },
        })

        const querySelector: Record<string, string | FindOperator<string>> = {
            ...(projectId ? APArrayContains('projectIds', [projectId]) : {}),
            ...spreadIfDefined('scope', scope),
            platformId,
        }
        if (!isNil(pieceName)) {
            querySelector.pieceName = Equal(pieceName)
        }
        if (!isNil(displayName)) {
            querySelector.displayName = ILike(`%${displayName}%`)
        }
        if (!isNil(status)) {
            querySelector.status = In(status)
        }
        const queryBuilder = appConnectionsRepo()
            .createQueryBuilder('app_connection')
            .where(querySelector)
        const { data, cursor } = await paginator.paginate(queryBuilder)



        const promises = data.map(async (encryptedConnection) => {
            const apConnection: AppConnection = decryptConnection(encryptedConnection)
            const owner = isNil(apConnection.ownerId) ? null : await userService.getMetaInformation({
                id: apConnection.ownerId,
            })
            return {
                ...apConnection,
                owner,
            }
        })
        const refreshConnections = await Promise.all(promises)

        return paginationHelper.createPage<AppConnection>(
            refreshConnections,
            cursor,
        )
    },
    removeSensitiveData: (
        appConnection: AppConnection | AppConnectionSchema,
    ): AppConnectionWithoutSensitiveData => {
        const { value: _, ...appConnectionWithoutSensitiveData } = appConnection
        return appConnectionWithoutSensitiveData as AppConnectionWithoutSensitiveData
    },

    async decryptAndRefreshConnection(
        encryptedAppConnection: AppConnectionSchema,
        projectId: ProjectId,
        log: FastifyBaseLogger,
    ): Promise<AppConnection | null> {
        const appConnection = decryptConnection(encryptedAppConnection)
        if (!needRefresh(appConnection, log)) {
            return oauth2Util(log).removeRefreshTokenAndClientSecret(appConnection)
        }

        const refreshedConnection = await lockAndRefreshConnection({ projectId, externalId: appConnection.externalId, log })
        if (isNil(refreshedConnection)) {
            return null
        }
        return oauth2Util(log).removeRefreshTokenAndClientSecret(refreshedConnection)
    },
    async deleteAllProjectConnections(projectId: string) {
        await appConnectionsRepo().delete({
            scope: AppConnectionScope.PROJECT,
            ...APArrayContains('projectIds', [projectId]),
        })
    },
    async getOwners({ projectId, platformId }: { projectId: ProjectId, platformId: PlatformId }): Promise<AppConnectionOwners[]> {
        const platformAdmins = (await userService.getByPlatformRole(platformId, PlatformRole.ADMIN)).map(user => ({
            firstName: user.identity.firstName,
            lastName: user.identity.lastName,
            email: user.identity.email,
        }))
        const edition = system.getOrThrow(AppSystemProp.EDITION)
        if (edition === ApEdition.COMMUNITY) {
            return platformAdmins
        }
        const projectMembers = await projectMemberService(log).list({
            platformId,
            projectId,
            cursorRequest: null,
            limit: 1000,
            projectRoleId: undefined,
        })
        const projectMembersDetails = projectMembers.data.map(pm => ({
            firstName: pm.user.firstName,
            lastName: pm.user.lastName,
            email: pm.user.email,
        }))
        return [...platformAdmins, ...projectMembersDetails]
    },
})

async function assertProjectIds(projectIds: ProjectId[], platformId: string): Promise<void> {
    const filteredProjects = await projectRepo().countBy({
        id: In(projectIds),
        platformId,
    })
    if (filteredProjects !== projectIds.length) {
        throw new ActivepiecesError({
            code: ErrorCode.ENTITY_NOT_FOUND,
            params: {
                entityType: 'Project',
            },
        })
    }
}
const validateConnectionValue = async (
    params: ValidateConnectionValueParams,
    log: FastifyBaseLogger,
): Promise<AppConnectionValue> => {
    const { value, pieceName, projectId, platformId } = params

    switch (value.type) {
        case AppConnectionType.PLATFORM_OAUTH2: {
            const tokenUrl = await oauth2Util(log).getOAuth2TokenUrl({
                projectId,
                pieceName,
                platformId,
                props: value.props,
            })
            return oauth2Handler[value.type](log).claim({
                projectId,
                platformId,
                pieceName,
                request: {
                    grantType: OAuth2GrantType.AUTHORIZATION_CODE,
                    code: value.code,
                    tokenUrl,
                    clientId: value.client_id,
                    props: value.props,
                    authorizationMethod: value.authorization_method,
                    codeVerifier: value.code_challenge,
                    redirectUrl: value.redirect_url,
                },
            })
        }
        case AppConnectionType.CLOUD_OAUTH2: {
            const tokenUrl = await oauth2Util(log).getOAuth2TokenUrl({
                projectId,
                pieceName,
                platformId,
                props: value.props,
            })
            return oauth2Handler[value.type](log).claim({
                projectId,
                platformId,
                pieceName,
                request: {
                    tokenUrl,
                    grantType: OAuth2GrantType.AUTHORIZATION_CODE,
                    code: value.code,
                    props: value.props,
                    clientId: value.client_id,
                    authorizationMethod: value.authorization_method,
                    codeVerifier: value.code_challenge,
                },
            })
        }
        case AppConnectionType.OAUTH2: {
            const tokenUrl = await oauth2Util(log).getOAuth2TokenUrl({
                projectId,
                pieceName,
                platformId,
                props: value.props,
            })
            const auth = await oauth2Handler[value.type](log).claim({
                projectId,
                platformId,
                pieceName,
                request: {
                    tokenUrl,
                    code: value.code,
                    clientId: value.client_id,
                    props: value.props,
                    grantType: value.grant_type!,
                    redirectUrl: value.redirect_url,
                    clientSecret: value.client_secret,
                    authorizationMethod: value.authorization_method,
                    codeVerifier: value.code_challenge,
                },
            })
            await engineValidateAuth({
                pieceName,
                projectId,
                platformId,
                auth,
            }, log)
            return auth
        }
        case AppConnectionType.CUSTOM_AUTH:
        case AppConnectionType.BASIC_AUTH:
        case AppConnectionType.SECRET_TEXT:
            await engineValidateAuth({
                platformId,
                pieceName,
                projectId,
                auth: value,
            }, log)
    }

    return value
}

function decryptConnection(
    encryptedConnection: AppConnectionSchema,
): AppConnection {
    const value = encryptUtils.decryptObject<AppConnectionValue>(encryptedConnection.value)
    const connection: AppConnection = {
        ...encryptedConnection,
        value,
    }
    return connection
}

const engineValidateAuth = async (
    params: EngineValidateAuthParams,
    log: FastifyBaseLogger,
): Promise<void> => {
    const environment = system.getOrThrow(AppSystemProp.ENVIRONMENT)
    if (environment === ApEnvironment.TESTING) {
        return
    }
    const { pieceName, auth, projectId, platformId } = params

    const pieceMetadata = await pieceMetadataService(log).getOrThrow({
        name: pieceName,
        projectId,
        version: undefined,
        platformId,
    })

    const engineResponse = await userInteractionWatcher(log).submitAndWaitForResponse<EngineHelperResponse<EngineHelperValidateAuthResult>>({
        piece: await getPiecePackageWithoutArchive(log, projectId, platformId, {
            pieceName,
            pieceVersion: pieceMetadata.version,
            pieceType: pieceMetadata.pieceType,
            packageType: pieceMetadata.packageType,
        }),
        projectId,
        platformId,
        connectionValue: auth,
        jobType: UserInteractionJobType.EXECUTE_VALIDATION,
    })

    if (engineResponse.status !== EngineResponseStatus.OK) {
        log.error(
            engineResponse,
            '[AppConnectionService#engineValidateAuth] engineResponse',
        )
        throw new ActivepiecesError({
            code: ErrorCode.ENGINE_OPERATION_FAILURE,
            params: {
                message: 'Failed to run engine validate auth',
                context: engineResponse,
            },
        })
    }

    const validateAuthResult = engineResponse.result

    if (!validateAuthResult.valid) {
        throw new ActivepiecesError({
            code: ErrorCode.INVALID_APP_CONNECTION,
            params: {
                error: validateAuthResult.error,
            },
        })
    }
}

/**
 * We should make sure this is accessed only once, as a race condition could occur where the token needs to be
 * refreshed and it gets accessed at the same time, which could result in the wrong request saving incorrect data.
 */
async function lockAndRefreshConnection({
    projectId,
    externalId,
    log,
}: {
    projectId: ProjectId
    externalId: string
    log: FastifyBaseLogger
}) {
    const refreshLock = await distributedLock.acquireLock({
        key: `${projectId}_${externalId}`,
        timeout: 20000,
        log,
    })

    let appConnection: AppConnection | null = null

    try {
<<<<<<< HEAD
        const encryptedAppConnection = await appConnectionsRepo().findOneBy({
            projectIds: APArrayContains('projectIds', [projectId]),
=======
        const encryptedAppConnection = await repo().findOneBy({
            ...APArrayContains('projectIds', [projectId]),
>>>>>>> 79ed8c6c
            externalId,
        })
        if (isNil(encryptedAppConnection)) {
            return encryptedAppConnection
        }
        appConnection = decryptConnection(encryptedAppConnection)
        if (!needRefresh(appConnection, log)) {
            return appConnection
        }
        const refreshedAppConnection = await refresh(appConnection, projectId, log)

        await appConnectionsRepo().update(refreshedAppConnection.id, {
            status: AppConnectionStatus.ACTIVE,
            value: encryptUtils.encryptObject(refreshedAppConnection.value),
        })
        return refreshedAppConnection
    }
    catch (e) {
        exceptionHandler.handle(e, log)
        if (!isNil(appConnection) && oauth2Util(log).isUserError(e)) {
            appConnection.status = AppConnectionStatus.ERROR
            await appConnectionsRepo().update(appConnection.id, {
                status: appConnection.status,
                updated: dayjs().toISOString(),
            })
        }
    }
    finally {
        await refreshLock.release()
    }
    return appConnection
}

function needRefresh(connection: AppConnection, log: FastifyBaseLogger): boolean {
    if (connection.status === AppConnectionStatus.ERROR) {
        return false
    }
    switch (connection.value.type) {
        case AppConnectionType.PLATFORM_OAUTH2:
        case AppConnectionType.CLOUD_OAUTH2:
        case AppConnectionType.OAUTH2:
            return oauth2Util(log).isExpired(connection.value)
        default:
            return false
    }
}

async function refresh(connection: AppConnection, projectId: ProjectId, log: FastifyBaseLogger): Promise<AppConnection> {
    switch (connection.value.type) {
        case AppConnectionType.PLATFORM_OAUTH2:
            connection.value = await oauth2Handler[connection.value.type](log).refresh({
                pieceName: connection.pieceName,
                platformId: connection.platformId,
                projectId,
                connectionValue: connection.value,
            })
            break
        case AppConnectionType.CLOUD_OAUTH2:
            connection.value = await oauth2Handler[connection.value.type](log).refresh({
                pieceName: connection.pieceName,
                platformId: connection.platformId,
                projectId,
                connectionValue: connection.value,
            })
            break
        case AppConnectionType.OAUTH2:
            connection.value = await oauth2Handler[connection.value.type](log).refresh({
                pieceName: connection.pieceName,
                platformId: connection.platformId,
                projectId,
                connectionValue: connection.value,
            })
            break
        default:
            break
    }
    return connection
}

type UpsertParams = {
    projectIds: ProjectId[]
    ownerId: string | null
    platformId: string
    scope: AppConnectionScope
    externalId: string
    value: UpsertAppConnectionRequestBody['value']
    displayName: string
    type: AppConnectionType
    status?: AppConnectionStatus
    pieceName: string
}


type GetOneByName = {
    projectId: ProjectId
    platformId: string
    externalId: string
}

type GetOneParams = {
    projectId: ProjectId | null
    platformId: string
    id: string
}

type GetManyParams = {
    projectId: ProjectId
}

type DeleteParams = {
    projectId: ProjectId | null
    scope: AppConnectionScope
    id: AppConnectionId
    platformId: string
}

type ValidateConnectionValueParams = {
    value: UpsertAppConnectionRequestBody['value']
    pieceName: string
    projectId: ProjectId | undefined
    platformId: string
}

type ListParams = {
    projectId: ProjectId | null
    platformId: string
    pieceName: string | undefined
    cursorRequest: Cursor | null
    scope: AppConnectionScope | undefined
    displayName: string | undefined
    status: AppConnectionStatus[] | undefined
    limit: number
}

type UpdateParams = {
    projectIds: ProjectId[] | null
    platformId: string
    id: AppConnectionId
    scope: AppConnectionScope
    request: {
        displayName: string
        projectIds: ProjectId[] | null
    }
}

type EngineValidateAuthParams = {
    pieceName: string
    projectId: ProjectId | undefined
    platformId: string
    auth: AppConnectionValue
}<|MERGE_RESOLUTION|>--- conflicted
+++ resolved
@@ -510,13 +510,8 @@
     let appConnection: AppConnection | null = null
 
     try {
-<<<<<<< HEAD
         const encryptedAppConnection = await appConnectionsRepo().findOneBy({
-            projectIds: APArrayContains('projectIds', [projectId]),
-=======
-        const encryptedAppConnection = await repo().findOneBy({
             ...APArrayContains('projectIds', [projectId]),
->>>>>>> 79ed8c6c
             externalId,
         })
         if (isNil(encryptedAppConnection)) {
