--- conflicted
+++ resolved
@@ -1,26 +1,5 @@
 import { ApplicationEventName, AuthenticationEvent, ConnectionEvent, FlowCreatedEvent, FlowDeletedEvent, FlowRunEvent, FlowUpdatedEvent, FolderEvent, GitRepoWithoutSensitiveData, ProjectMember, SigningKeyEvent, SignUpEvent } from '@activepieces/ee-shared'
 import { PieceMetadata } from '@activepieces/pieces-framework'
-<<<<<<< HEAD
-import { AppSystemProp, logger, QueueMode, rejectedPromiseHandler, SharedSystemProp, system } from '@activepieces/server-shared'
-import {
-    ApEdition,
-    ApEnvironment,
-    AppConnectionWithoutSensitiveData,
-    Flow,
-    FlowRun,
-    isNil,
-    ProjectWithLimits,
-    spreadIfDefined,
-    UserInvitation,
-    WorkerMachineType,
-} from '@activepieces/shared'
-=======
-import { encryptUtils, initializeSentry, logger, QueueMode, rejectedPromiseHandler, system, SystemProp } from '@activepieces/server-shared'
-import { ApEdition, apId, AppConnectionWithoutSensitiveData, Flow, FlowRun, isNil, ProjectWithLimits, spreadIfDefined, UserInvitation, WorkerMachineType } from '@activepieces/shared'
-import cors from '@fastify/cors'
-import formBody from '@fastify/formbody'
-import fastifyMultipart from '@fastify/multipart'
->>>>>>> c2d6774c
 import swagger from '@fastify/swagger'
 import { createAdapter } from '@socket.io/redis-adapter'
 import { FastifyInstance, FastifyRequest, HTTPMethods } from 'fastify'
@@ -111,6 +90,8 @@
 import { flowConsumer } from './workers/consumer'
 import { webhookResponseWatcher } from './workers/helper/webhook-response-watcher'
 import { workerModule } from './workers/worker-module'
+import { Flow, ProjectWithLimits, UserInvitation, FlowRun, AppConnectionWithoutSensitiveData, spreadIfDefined, WorkerMachineType, ApEdition, isNil, ApEnvironment } from '@activepieces/shared'
+import { AppSystemProp, initializeSentry, logger, QueueMode, rejectedPromiseHandler, SharedSystemProp, system } from '@activepieces/server-shared'
 
 export const setupApp = async (app: FastifyInstance): Promise<FastifyInstance> => {
 
@@ -230,25 +211,13 @@
     await app.register(formModule)
     await app.register(tagsModule)
     await pieceSyncService.setup()
-<<<<<<< HEAD
-
-=======
-    const workerToken = await accessTokenManager.generateWorkerToken({
-        type: WorkerMachineType.SHARED,
-        platformId: null,
-    })
-    await app.register(workerModule(workerToken))
->>>>>>> c2d6774c
     await app.register(platformUserModule)
     await app.register(issuesModule)
     await app.register(authnSsoSamlModule)
     await app.register(alertsModule)
     await app.register(invitationModule)
-<<<<<<< HEAD
     await app.register(workerModule)
 
-=======
->>>>>>> c2d6774c
     app.get(
         '/redirect',
         async (
