--- conflicted
+++ resolved
@@ -1,34 +1,15 @@
-<<<<<<< HEAD
-import { exceptionHandler } from '@activepieces/server-shared'
-import { GenerateCodeRequest, GenerateCodeResponse, WebsocketClientEvent, WebsocketServerEvent } from '@activepieces/shared'
-=======
 import { ALL_PRINCIPAL_TYPES, AskCopilotRequest, AskCopilotResponse, WebsocketClientEvent, WebsocketServerEvent } from '@activepieces/shared'
->>>>>>> b7b9ef14
 import { FastifyPluginAsyncTypebox } from '@fastify/type-provider-typebox'
 import { websocketService } from '../websockets/websockets.service'
 import { copilotService } from './copilot.service'
 import { codeGeneratorTool } from './tools/code-generate'
 import { httpGeneratorTool } from './tools/http-generate'
 
-<<<<<<< HEAD
-export const copilotModule: FastifyPluginAsyncTypebox = async () => {
-    websocketService.addListener(WebsocketServerEvent.GENERATE_CODE, (socket) => {
-        return async (data: GenerateCodeRequest) => {
-            try {
-                const { prompt, previousContext } = data
-                const response: GenerateCodeResponse = await copilotService.generateCode({ prompt, previousContext })
-                socket.emit(WebsocketClientEvent.GENERATE_CODE_FINISHED, response)
-            }
-            catch (error) {
-                exceptionHandler.handle(error)
-            }
-=======
 export const copilotModule: FastifyPluginAsyncTypebox = async (app) => {
     websocketService.addListener(WebsocketServerEvent.ASK_COPILOT, (socket) => {
         return async (request: AskCopilotRequest) => {
             const response: AskCopilotResponse | null = await copilotService.ask(request)
             socket.emit(WebsocketClientEvent.ASK_COPILOT_FINISHED, response)
->>>>>>> b7b9ef14
         }
     })
 
