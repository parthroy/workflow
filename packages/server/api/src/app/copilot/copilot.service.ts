--- conflicted
+++ resolved
@@ -1,15 +1,10 @@
-import { CopilotInstanceTypes, logger, system, SystemProp } from '@activepieces/server-shared'
+import { AppSystemProp, CopilotInstanceTypes, logger, system } from '@activepieces/server-shared'
 import { assertNotNullOrUndefined } from '@activepieces/shared'
 import OpenAI from 'openai'
 import {
     ChatCompletionMessageParam,
     ChatCompletionTool,
 } from 'openai/resources'
-<<<<<<< HEAD
-import { AppSystemProp, CopilotInstanceTypes, logger, system } from '@activepieces/server-shared'
-import { assertNotNullOrUndefined } from '@activepieces/shared'
-=======
->>>>>>> 480ff8a9
 
 type GenerateCodeParams = {
     prompt: string
