--- conflicted
+++ resolved
@@ -2,12 +2,9 @@
 import { createOpenAI } from '@ai-sdk/openai'
 import { generateObject } from 'ai'
 import { z } from 'zod'
-<<<<<<< HEAD
 import { Message } from './types'
-=======
 import { system } from '../../../helper/system/system'
 import { AppSystemProp } from '../../../helper/system/system-prop'
->>>>>>> 6c283371
 
 const iconSelectionSchema = z.object({
     icon: z.string(),
