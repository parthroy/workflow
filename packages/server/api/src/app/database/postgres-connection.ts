--- conflicted
+++ resolved
@@ -166,11 +166,8 @@
 import { AddAuditLogIndicies1731711188507 } from './migration/postgres/1731711188507-AddAuditLogIndicies'
 import { AddIndiciesToRunAndTriggerData1732324567513 } from './migration/postgres/1732324567513-AddIndiciesToRunAndTriggerData'
 import { AddProjectRelationInUserInvitation1732790412900 } from './migration/postgres/1732790673766-AddProjectRelationInUserInvitation'
-<<<<<<< HEAD
 import { AddCopilotProvidersPlatfromProperty1734391010969 } from './migration/postgres/1734391010969-add-copilot-providers-platfrom-property'
-=======
 import { RemoveWorkerType1734439097357 } from './migration/postgres/1734439097357-RemoveWorkerType'
->>>>>>> 6c283371
 
 const getSslConfig = (): boolean | TlsOptions => {
     const useSsl = system.get(AppSystemProp.POSTGRES_USE_SSL)
@@ -282,11 +279,8 @@
         AddGlobalConnectionsAndRbacForPlatform1731532843905,
         AddIndiciesToRunAndTriggerData1732324567513,
         AddProjectRelationInUserInvitation1732790412900,
-<<<<<<< HEAD
-        AddCopilotProvidersPlatfromProperty1734391010969
-=======
+        AddCopilotProvidersPlatfromProperty1734391010969,
         RemoveWorkerType1734439097357,
->>>>>>> 6c283371
     ]
 
     const edition = system.getEdition()
