import { TlsOptions } from 'node:tls'
import { AppSystemProp } from '@activepieces/server-shared'
import { ApEdition, ApEnvironment, isNil } from '@activepieces/shared'
import { DataSource, MigrationInterface } from 'typeorm'
import { MakeStripeSubscriptionNullable1685053959806 } from '../ee/database/migrations/postgres/1685053959806-MakeStripeSubscriptionNullable'
import { AddTemplates1685538145476 } from '../ee/database/migrations/postgres/1685538145476-addTemplates'
import { ChangeToJsonToKeepKeysOrder1685991260335 } from '../ee/database/migrations/postgres/1685991260335-ChangeToJsonToPeserveKeys'
import { AddPinnedAndBlogUrlToTemplates1686133672743 } from '../ee/database/migrations/postgres/1686133672743-AddPinnedAndBlogUrlToTemplates'
import { AddPinnedOrder1686154285890 } from '../ee/database/migrations/postgres/1686154285890-add_pinned_order'
import { AddProjectIdToTemplate1688083336934 } from '../ee/database/migrations/postgres/1688083336934-AddProjectIdToTemplate'
import { AddBillingParameters1688739844617 } from '../ee/database/migrations/postgres/1688739844617-AddBillingParameters'
import { AddAppSumo1688943462327 } from '../ee/database/migrations/postgres/1688943462327-AddAppSumo'
import { AddProjectMembers1689177797092 } from '../ee/database/migrations/postgres/1689177797092-AddProjectMembers'
import { AddTasksPerDays1689336533370 } from '../ee/database/migrations/postgres/1689336533370-AddTasksPerDays'
import { RemoveCalculatedMetrics1689806173642 } from '../ee/database/migrations/postgres/1689806173642-RemoveCalculatedMetrics'
import { AddReferral1690459469381 } from '../ee/database/migrations/postgres/1690459469381-AddReferral'
import { FlowTemplateAddUserIdAndImageUrl1694379223109 } from '../ee/database/migrations/postgres/1694379223109-flow-template-add-user-id-and-image-url'
import { ProjectMemberRelations1694381968985 } from '../ee/database/migrations/postgres/1694381968985-project-member-relations'
import { AddFeaturedDescriptionAndFlagToTemplates1694604120205 } from '../ee/database/migrations/postgres/1694604120205-AddFeaturedDescriptionAndFlagToTemplates'
import { ModifyBilling1694902537045 } from '../ee/database/migrations/postgres/1694902537045-ModifyBilling'
import { AddDatasourcesLimit1695916063833 } from '../ee/database/migrations/postgres/1695916063833-AddDatasourcesLimit'
import { AddPlatform1697717995884 } from '../ee/database/migrations/postgres/1697717995884-add-platform'
import { AddCustomDomain1698077078271 } from '../ee/database/migrations/postgres/1698077078271-AddCustomDomain'
import { AddMetadataFieldToFlowTemplates1744780800000 } from '../ee/database/migrations/postgres/1744780800000-AddMetadataFieldToFlowTemplates'
import { system } from '../helper/system/system'
import { commonProperties } from './database-connection'
import { AddPieceTypeAndPackageTypeToFlowVersion1696245170061 } from './migration/common/1696245170061-add-piece-type-and-package-type-to-flow-version'
import { AddPieceTypeAndPackageTypeToFlowTemplate1696245170062 } from './migration/common/1696245170062-add-piece-type-and-package-type-to-flow-template'
import { StoreCodeInsideFlow1697969398200 } from './migration/common/1697969398200-store-code-inside-flow'
import { UpdateUserStatusRenameShadowToInvited1699818680567 } from './migration/common/1699818680567-update-user-status-rename-shadow-to-invited'
import { AddPartialUniqueIndexForEmailAndPlatformIdIsNull1701096458822 } from './migration/common/1701096458822-add-partial-unique-index-for-email-and-platform-id-is-null'
import { AddTriggerTestStrategy1707087022764 } from './migration/common/1707087022764-add-trigger-test-strategy'
import { MigrateWebhook1709581196563 } from './migration/common/1709581196563-migrate-webhook'
import { RemoveShowActivityLog1716105958530 } from './migration/common/1716105958530-RemoveShowActivityLog'
import { AddDurationForRuns1716725027424 } from './migration/common/1716725027424-AddDurationForRuns'
import { ChangeEventRoutingConstraint1723549873495 } from './migration/common/1723549873495-ChangeEventRoutingConstraint'
import { RemoveUniqueConstraintOnStepFile1725570317713 } from './migration/common/1725570317713-RemoveUniqueConstraintOnStepFile'
import { AddUserSessionId1727130193726 } from './migration/common/1727130193726-AddUserSessionId'
import { AddLicenseKeyIntoPlatform1728827704109 } from './migration/common/1728827704109-AddLicenseKeyIntoPlatform'
import { ChangeProjectUniqueConstraintToPartialIndex1729098769827 } from './migration/common/1729098769827-ChangeProjectUniqueConstraintToPartialIndex'
import { SwitchToRouter1731019013340 } from './migration/common/1731019013340-switch-to-router'
import { ChangeExternalIdsForTables1747346473001 } from './migration/common/1747346473001-ChangeExternalIdsForTables'
import { UpgradePieceVersionsToLatest1748253670449 } from './migration/common/1748253670449-UpgradePieceVersionsToLatest'
import { DeprecateApproval1748648340742 } from './migration/common/1748648340742-DeprecateApproval'
import { AddAuthToPiecesMetadata1688922241747 } from './migration/postgres//1688922241747-AddAuthToPiecesMetadata'
import { FlowAndFileProjectId1674788714498 } from './migration/postgres/1674788714498-FlowAndFileProjectId'
import { initializeSchema1676238396411 } from './migration/postgres/1676238396411-initialize-schema'
import { encryptCredentials1676505294811 } from './migration/postgres/1676505294811-encrypt-credentials'
import { removeStoreAction1676649852890 } from './migration/postgres/1676649852890-remove-store-action'
import { billing1677286751592 } from './migration/postgres/1677286751592-billing'
import { addVersionToPieceSteps1677521257188 } from './migration/postgres/1677521257188-add-version-to-piece-steps'
import { productEmbed1677894800372 } from './migration/postgres/1677894800372-product-embed'
import { addEventRouting1678382946390 } from './migration/postgres/1678382946390-add-event-routing'
import { removeCollectionVersion1678492809093 } from './migration/postgres/1678492809093-removeCollectionVersion'
import { addtriggerevents1678621361185 } from './migration/postgres/1678621361185-addtriggerevents'
import { bumpFixPieceVersions1678928503715 } from './migration/postgres/1678928503715-bump-fix-piece-versions'
import { migrateSchedule1679014156667 } from './migration/postgres/1679014156667-migrate-schedule'
import { addNotificationsStatus1680563747425 } from './migration/postgres/1680563747425-add-notifications-status'
import { CreateWebhookSimulationSchema1680698259291 } from './migration/postgres/1680698259291-create-webhook-simulation-schema'
import { RemoveCollections1680986182074 } from './migration/postgres/1680986182074-RemoveCollections'
import { StoreAllPeriods1681019096716 } from './migration/postgres/1681019096716-StoreAllPeriods'
import { AddInputUiInfo1681107443963 } from './migration/postgres/1681107443963-AddInputUiInfo'
import { AllowNullableStoreEntryAndTrigger1683040965874 } from './migration/postgres/1683040965874-allow-nullable-store-entry'
import { RenameNotifications1683195711242 } from './migration/postgres/1683195711242-rename-notifications'
import { ListFlowRunsIndices1683199709317 } from './migration/postgres/1683199709317-list-flow-runs-indices'
import { ProjectNotifyStatusNotNull1683458275525 } from './migration/postgres/1683458275525-project-notify-status-not-null'
import { FlowRunPauseMetadata1683552928243 } from './migration/postgres/1683552928243-flow-run-pause-metadata'
import { ChangeVariableSyntax1683898241599 } from './migration/postgres/1683898241599-ChangeVariableSyntax'
import { PieceMetadata1685537054805 } from './migration/postgres/1685537054805-piece-metadata'
import { AddProjectIdToPieceMetadata1686090319016 } from './migration/postgres/1686090319016-AddProjectIdToPieceMetadata'
import { UnifyPieceName1686138629812 } from './migration/postgres/1686138629812-unifyPieceName'
import { AddScheduleOptions1687384796637 } from './migration/postgres/1687384796637-AddScheduleOptions'
import { AddUpdatedByInFlowVersion1689292797727 } from './migration/postgres/1689292797727-AddUpdatedByInFlowVersion'
import { AddTasksToRun1689351564290 } from './migration/postgres/1689351564290-AddTasksToRun'
import { AddAppConnectionTypeToTopLevel1691703023866 } from './migration/postgres/1691703023866-add-app-connection-type-to-top-level'
import { AddTagsToRun1692106375081 } from './migration/postgres/1692106375081-AddTagsToRun'
import { AddFileToPostgres1693004806926 } from './migration/postgres/1693004806926-AddFileToPostgres'
import { AddStatusToConnections1693402930301 } from './migration/postgres/1693402930301-AddStatusToConnections'
import { AddUserMetaInformation1693850082449 } from './migration/postgres/1693850082449-AddUserMetaInformation'
import { FixPieceMetadataOrderBug1694367186954 } from './migration/postgres/1694367186954-fix-piece-metadata-order-bug'
import { FileTypeCompression1694691554696 } from './migration/postgres/1694691554696-file-type-compression'
import { Chatbot1694902537040 } from './migration/postgres/1694902537040-Chatbot'
import { AddVisibilityStatusToChatbot1695719749099 } from './migration/postgres/1695719749099-AddVisibilityStatusToChatbot'
import { AddPieceTypeAndPackageTypeToPieceMetadata1695992551156 } from './migration/postgres/1695992551156-add-piece-type-and-package-type-to-piece-metadata'
import { AddArchiveIdToPieceMetadata1696950789636 } from './migration/postgres/1696950789636-add-archive-id-to-piece-metadata'
import { AddPlatformToProject1698065083750 } from './migration/postgres/1698065083750-add-platform-to-project'
import { AddTerminationReason1698323987669 } from './migration/postgres/1698323987669-AddTerminationReason'
import { AddSigningKey1698602417745 } from './migration/postgres/1698602417745-add-signing-key'
import { AddDisplayNameToSigningKey1698698190965 } from './migration/postgres/1698698190965-AddDisplayNameToSigningKey'
import { ManagedAuthnInitial1698700720482 } from './migration/postgres/1698700720482-managed-authn-initial'
import { AddOAuth2AppEntiity1699221414907 } from './migration/postgres/1699221414907-AddOAuth2AppEntiity'
import { AddFilteredPiecesToPlatform1699281870038 } from './migration/postgres/1699281870038-add-filtered-pieces-to-platform'
import { AddSmtpAndPrivacyUrlToPlatform1699491705906 } from './migration/postgres/1699491705906-AddSmtpAndPrivacyUrlToPlatform'
import { AddPlatformIdToUser1699901161457 } from './migration/postgres/1699901161457-add-platform-id-to-user'
import { RemoveUnusedFieldsinBilling1700132368636 } from './migration/postgres/1700132368636-RemoveUnusedFieldsinBilling'
import { AddOtpEntity1700396157624 } from './migration/postgres/1700396157624-add-otp-entity'
import { AddPlatformDefaultLanguage1700406308445 } from './migration/postgres/1700406308445-AddPlatformDefaultLanguage'
import { AddPlatformIdToPieceMetadata1700522340280 } from './migration/postgres/1700522340280-AddPlatformIdToPieceMetadata'
import { MakeStripeCustomerIdNullable1700751925992 } from './migration/postgres/1700751925992-MakeStripeCustomerIdNullable'
import { AddStateToOtp1701084418793 } from './migration/postgres/1701084418793-add-state-to-otp'
import { MigrateEeUsersToOldestPlatform1701261357197 } from './migration/postgres/1701261357197-migrate-ee-users-to-oldest-platform'
import { ModifyProjectMembersAndRemoveUserId1701647565290 } from './migration/postgres/1701647565290-ModifyProjectMembersAndRemoveUserId'
import { AddApiKeys1701716639135 } from './migration/postgres/1701716639135-AddApiKeys'
import { AddEmbeddingFeatureToPlatform1701794452891 } from './migration/postgres/1701794452891-AddEmbeddingFeatureToPlatform'
import { AddPlatformIdToFile1701807681821 } from './migration/postgres/1701807681821-AddPlatformIdToFile'
import { RemoveFlowInstance1702379794665 } from './migration/postgres/1702379794665-remove-flow-instance'
import { AddPlatformIdToFlowTemplates1703411318826 } from './migration/postgres/1703411318826-AddPlatformIdToFlowTemplates'
import { RenameAppNameToPieceName1703711596105 } from './migration/postgres/1703711596105-RenameAppNameToPieceName'
import { AddVerifiedAndChangeStatus1703769034497 } from './migration/postgres/1703769034497-AddVerifiedAndChangeStatus'
import { AddGitRepoMigrationPostgres1704503804056 } from './migration/postgres/1704503804056-AddGitRepoMigrationPostgres'
import { AddGitSyncEnabledToPlatform1704636362533 } from './migration/postgres/1704636362533-AddGitSyncEnabledToPlatform'
import { AddAuthOptionsToPlatform1704667304953 } from './migration/postgres/1704667304953-AddAuthOptionsToPlatform'
import { AddEnableEmailAuthToPlatform1704797979825 } from './migration/postgres/1704797979825-AddEnableEmailAuthToPlatform'
import { RemoveUniqueonAppNameAppCredentials1705586178452 } from './migration/postgres/1705586178452-RemoveUniqueonAppNameAppCredentials'
import { MakePlatformNotNullable1705969874745 } from './migration/postgres/1705969874745-MakePlatformNotNullable'
import { AddCategoriesToPieceMetadataPostgres1707231704973 } from './migration/postgres/1707231704973-AddCategoriesToPieceMetadataPostgres'
import { AddAuditEvents1707614902283 } from './migration/postgres/1707614902283-AddAuditEvents'
import { CreateActivityTable1708515756040 } from './migration/postgres/1708515756040-create-activity-table'
import { AddUniqueStoreConstraint1708521505204 } from './migration/postgres/1708521505204-AddUniqueStoreConstraint'
import { AddLengthLimitsToActivity1708529586342 } from './migration/postgres/1708529586342-add-length-limits-to-activity'
import { AddProjectBilling1708811745694 } from './migration/postgres/1708811745694-AddProjectBilling'
import { AddShowActivityLogToPlatform1708861032399 } from './migration/postgres/1708861032399-add-show-activity-log-to-platform'
import { AddPlatformToPostgres1709052740378 } from './migration/postgres/1709052740378-AddPlatformToPostgres'
import { AddSlugToGitRepo1709151540095 } from './migration/postgres/1709151540095-add-slug-to-git-repo'
import { AddUserEmailToReferral1709500213947 } from './migration/postgres/1709500213947-add-user-email-to-referral'
import { DropUnusedPlatformIndex1709500873378 } from './migration/postgres/1709500873378-DropUnusedPlatformIndex'
import { SetNotNullOnPlatform1709505632771 } from './migration/postgres/1709505632771-SetNotNullOnPlatform'
import { AddPlatformForeignKeyToProjectPostgres1709566642531 } from './migration/postgres/1709566642531-add-platform-foreign-key-to-project-postgres'
import { MigrateWebhookTemplate1709581196564 } from './migration/postgres/1709581196564-migrate-webhook-templates'
import { SetFlowVersionUpdatedByToNullIfUserIsDeletedPostgres1709641016072 } from './migration/postgres/1709641016072-set-flow-version-updated-by-to-null-if-user-is-deleted-postgres'
import { MoveGeneratedByFromSigningKeyToAuditEventPostgres1709669091258 } from './migration/postgres/1709669091258-move-generated-by-from-signing-key-to-audit-event-postgres'
import { AddMappingStateToGit1709753080714 } from './migration/postgres/1709753080714-AddMappingStateToGit'
import { AddAuthorsToPieces1710098373707 } from './migration/postgres/1710098373707-AddAuthorsToPieces'
import { AddDeletedToProjectPostgres1710243591721 } from './migration/postgres/1710243591721-add-deleted-to-project-postgres'
import { CascadeProjectDeleteAppCredentialsAndConnectionKey1710720610669 } from './migration/postgres/1710720610669-cascade-project-delete-app-credentials-and-connection-key'
import { CascadeProjectDeleteToActivity1710720610670 } from './migration/postgres/1710720610670-cascade-project-delete-activity'
import { AddBranchTypeToGit1711073772867 } from './migration/postgres/1711073772867-AddBranchTypeToGit'
import { MigrateInputUiInfo1711411372480 } from './migration/postgres/1711411372480-migrateInputUiInfo'
import { AddProjectUsageColumnToPiece1711768296861 } from './migration/postgres/1711768296861-AddProjectUsageColumnToPiece'
import { AddPieceTags1712107871405 } from './migration/postgres/1712107871405-AddPieceTags'
import { PiecesProjectLimits1712279318440 } from './migration/postgres/1712279318440-PiecesProjectLimits'
import { RemoveUniqueEmailOnUser1713221809186 } from './migration/postgres/1713221809186-RemoveUniqueEmailOnUser'
import { AddPlatformRoleToUser1713302610746 } from './migration/postgres/1713302610746-AddPlatformRoleToUser'
import { AddUniqueNameToFolder1713643694049 } from './migration/postgres/1713643694049-AddUniqueNameToFolder'
import { AddFeaturesToPlatform1714145914415 } from './migration/postgres/1714145914415-AddFeaturesToPlatform'
import { UnifyEnterpriseWithCloud1714249840058 } from './migration/postgres/1714249840058-UnifyEnterpriseWithCloud'
import { AddIssueEntityPostgres1714904516114 } from './migration/postgres/1714904516114-AddIssueEntityPostgres'
import { AddAlertsEntityPostgres1716989780835 } from './migration/postgres/1716989780835-AddAlertsEntityPostgres'
import { AddPremiumPiecesColumnPostgres1717370717678 } from './migration/postgres/1717370717678-AddPremiumPiecesColumnPostgres'
import { AddUserInvitation1717960689650 } from './migration/postgres/1717960689650-AddUserInvitation'
import { ModifyProjectMembers1717961669938 } from './migration/postgres/1717961669938-ModifyProjectMembers'
import { AddWorkerMachine1720101280025 } from './migration/postgres/1720101280025-AddWorkerMachine'
import { MigrateAuditEventSchema1723489038729 } from './migration/postgres/1723489038729-MigrateAuditEventSchema'
import { AddAnalyticsToPlatform1725113652923 } from './migration/postgres/1725113652923-AddAnalyticsToPlatform'
import { LogFileRelationWithFlowRun1725639666232 } from './migration/postgres/1725639666232-LogFileRelationWithFlowRun'
import { AddLogsFileIdIndex1725699690971 } from './migration/postgres/1725699690971-AddLogsFileIdIndex'
import { SupportS3Files1726364421096 } from './migration/postgres/1726364421096-SupportS3Files'
import { AddAiProviderTable1726445983043 } from './migration/postgres/1726445983043-AddAiProviderTable'
import { AddAiTokensForProjectPlan1726446092010 } from './migration/postgres/1726446092010-AddAiTokensForProjectPlan'
import { RemovePremiumPieces1727865841722 } from './migration/postgres/1727865841722-RemovePremiumPieces'
import { MigrateSMTPInPlatform1729602169179 } from './migration/postgres/1729602169179-MigrateSMTPInPlatform'
import { AddPinnedPieces1729776414647 } from './migration/postgres/1729776414647-AddPinnedPieces'
import { AddConnectionOwner1730123432651 } from './migration/postgres/1730123432651-AddConnectionOwner'
import { AppConnectionsSetNull1730627612799 } from './migration/postgres/1730627612799-AppConnectionsSetNull'
import { AddFlowSchemaVersion1730760434336 } from './migration/postgres/1730760434336-AddFlowSchemaVersion'
import { StoreTriggerEventsInFile1731247581852 } from './migration/postgres/1731247581852-StoreTriggerEventsInFile'
import { CreateProjectRoleTable1731424289830 } from './migration/postgres/1731424289830-CreateProjectRoleTable'
import { MigrateConnectionNames1731428722977 } from './migration/postgres/1731428722977-MigrateConnectionNames'
import { AddGlobalConnectionsAndRbacForPlatform1731532843905 } from './migration/postgres/1731532843905-AddGlobalConnectionsAndRbacForPlatform'
import { AddAuditLogIndicies1731711188507 } from './migration/postgres/1731711188507-AddAuditLogIndicies'
import { AddIndiciesToRunAndTriggerData1732324567513 } from './migration/postgres/1732324567513-AddIndiciesToRunAndTriggerData'
import { AddProjectRelationInUserInvitation1732790412900 } from './migration/postgres/1732790673766-AddProjectRelationInUserInvitation'
import { TablesProduct1734355488179 } from './migration/postgres/1734355488179-TablesProduct'
import { CreateProjectReleaseTable1734418823028 } from './migration/postgres/1734418823028-CreateProjectReleaseTable'
import { RemoveWorkerType1734439097357 } from './migration/postgres/1734439097357-RemoveWorkerType'
import { AddCopilotSettings1734479886363 } from './migration/postgres/1734479886363-AddCopilotSettings'
import { FieldAndRecordAndCellProjectId1734969829406 } from './migration/postgres/1734969829406-FieldAndRecordAndCell_ProjectId'
import { AddPlatformBilling1734971881345 } from './migration/postgres/1734971881345-AddPlatformBilling'
import { AddCellUniqueIndex1735057498882 } from './migration/postgres/1735057498882-AddCellUniqueIndex'
import { AddExternalIdForFlow1735262417593 } from './migration/postgres/1735262417593-AddExternalIdForFlow'
import { AddEnvironmentsEnabled1735267452262 } from './migration/postgres/1735267452262-AddEnvironmentsEnabled'
import { AddUserIdentity1735590074879 } from './migration/postgres/1735590074879-AddUserIdentity'
import { RemoveUnusedProjectBillingFields1736607721367 } from './migration/postgres/1736607721367-RemoveUnusedProjectBillingFields'
import { RenameGitRepoPermission1736813103505 } from './migration/postgres/1736813103505-RenameGitRepoPermission'
import { RestrictPieces1739546878775 } from './migration/postgres/1739546878775-RestrictPieces'
import { ProjectIdNullableInTemplate1741357285896 } from './migration/postgres/1741357285896-ProjectIdNullableInTemplate'
import { CreateTableWebhooks1741669458075 } from './migration/postgres/1741669458075-CreateTableWebhooks'
import { UpdateNotifyStatusOnEmbedding1741963410825 } from './migration/postgres/1741963410825-UpdateNotifyStatusOnEmbedding'
import { AddManualTaskTable1742304857701 } from './migration/postgres/1742304857701-AddManualTaskTable'
import { AddManualTaskCommentTable1742305104390 } from './migration/postgres/1742305104390-AddManualTaskCommentTable'
import { AddDataColumnToFieldEntity1742395892304 } from './migration/postgres/1742395892304-AddDataColumnToFieldEntity'
import { ChangeManualTasksToTodo1742432827826 } from './migration/postgres/1742432827826-ChangeManualTasksToTodo'
import { ChangeManualTasksCommentsToTodoComments1742433144687 } from './migration/postgres/1742433144687-ChangeManualTasksCommentsToTodoComments'
import { RenameApprovalUrlToResolveUrl1742991137557 } from './migration/postgres/1742991137557-RenameApprovalUrlToResolveUrl'
import { AddMCP1743128816786 } from './migration/postgres/1743128816786-AddMCP'
import { AddMetadataFields1743780156664 } from './migration/postgres/1743780156664-AddMetadataFields'
import { AddLastChangelogDismissed1744053592923 } from './migration/postgres/1744053592923-AddLastChangelogDismissed'
import { AddRecordIndexForTableIdAndProjectIdAndRecordId1744187975994 } from './migration/postgres/1744187975994-AddRecordIndexForTableIdAndProjectIdAndRecordId'
import { AddMcpPiece1744822233873 } from './migration/postgres/1744822233873-AddMcpPiece'
import { RenameTodoPostiveVariantName1745272231418 } from './migration/postgres/1745272231418-RenameTodoPostiveVariantName'
import { AddConnectionIdsToFlowVersion1745530653784 } from './migration/postgres/1745530653784-AddConnectionIdsToFlowVersion'
import { AddExternalIdForTablesAndFields1746356907629 } from './migration/postgres/1746356907629-AddExternalIdForTablesAndFields'
import { MakeExternalIdNotNullable1746531094548 } from './migration/postgres/1746531094548-MakeExternalIdNotNullable'
import { ChangeMcpPieceForeignKey1746543299109 } from './migration/postgres/1746543299109-ChangeMcpPieceForeignKey'
import { AddI18nColumnToPieceMetadata1746714836833 } from './migration/postgres/1746714836833-AddI18nColumnToPieceMetadata'
import { AddHandshakeConfigurationToFlow1746848208563 } from './migration/postgres/1746848208563-AddHandshakeConfigurationToFlow'
import { AddOrderToFolder1747095861746 } from './migration/postgres/1747095861746-AddOrderToFolder'
import { RenameProjectBillingToPlatformPLan1747819919988 } from './migration/postgres/1747819919988-RenameProjectBillingToPlatformPLan'
import { AddLimitsOnPlatformPlan1747921788059 } from './migration/postgres/1747921788059-AddLimitsOnPlatformPlan'
import { AddMcpToolEntity1748352614033 } from './migration/postgres/1748352614033-AddMcpToolEntity'
import { AddMcpRunEntity1748358415599 } from './migration/postgres/1748358415599-AddMcpRunEntity'
<<<<<<< HEAD
import { AIProviderRedactorPostgres1748871900624 } from './migration/postgres/1748871900624-AIProviderRedactorPostgres.ts'
=======
import { MigrateMcpFlowsToBeTools1748996336492 } from './migration/postgres/1748996336492-MigrateMcpFlowsToBeTools'
import { AddMcpToolFlowCascadeDelete1749128866314 } from './migration/postgres/1749128866314-AddMcpToolFlowCascadeDelete'
>>>>>>> f028f749

const getSslConfig = (): boolean | TlsOptions => {
    const useSsl = system.get(AppSystemProp.POSTGRES_USE_SSL)
    if (useSsl === 'true') {
        return {
            ca: system.get(AppSystemProp.POSTGRES_SSL_CA)?.replace(/\\n/g, '\n'),
        }
    }
    return false
}

const getMigrations = (): (new () => MigrationInterface)[] => {
    const commonMigration = [
        FlowAndFileProjectId1674788714498,
        initializeSchema1676238396411,
        encryptCredentials1676505294811,
        removeStoreAction1676649852890,
        billing1677286751592,
        addVersionToPieceSteps1677521257188,
        productEmbed1677894800372,
        addtriggerevents1678621361185,
        removeCollectionVersion1678492809093,
        addEventRouting1678382946390,
        bumpFixPieceVersions1678928503715,
        migrateSchedule1679014156667,
        addNotificationsStatus1680563747425,
        AddInputUiInfo1681107443963,
        CreateWebhookSimulationSchema1680698259291,
        RemoveCollections1680986182074,
        StoreAllPeriods1681019096716,
        AllowNullableStoreEntryAndTrigger1683040965874,
        RenameNotifications1683195711242,
        ListFlowRunsIndices1683199709317,
        ProjectNotifyStatusNotNull1683458275525,
        FlowRunPauseMetadata1683552928243,
        ChangeVariableSyntax1683898241599,
        PieceMetadata1685537054805,
        AddProjectIdToPieceMetadata1686090319016,
        UnifyPieceName1686138629812,
        AddScheduleOptions1687384796637,
        AddAuthToPiecesMetadata1688922241747,
        AddUpdatedByInFlowVersion1689292797727,
        AddTasksToRun1689351564290,
        AddAppConnectionTypeToTopLevel1691703023866,
        AddTagsToRun1692106375081,
        AddFileToPostgres1693004806926,
        AddStatusToConnections1693402930301,
        AddUserMetaInformation1693850082449,
        FixPieceMetadataOrderBug1694367186954,
        FileTypeCompression1694691554696,
        Chatbot1694902537040,
        AddVisibilityStatusToChatbot1695719749099,
        AddPieceTypeAndPackageTypeToPieceMetadata1695992551156,
        AddPieceTypeAndPackageTypeToFlowVersion1696245170061,
        AddArchiveIdToPieceMetadata1696950789636,
        StoreCodeInsideFlow1697969398200,
        AddPlatformToProject1698065083750,
        AddTerminationReason1698323987669,
        ManagedAuthnInitial1698700720482,
        UpdateUserStatusRenameShadowToInvited1699818680567,
        AddPlatformIdToUser1699901161457,
        AddPlatformIdToPieceMetadata1700522340280,
        AddPartialUniqueIndexForEmailAndPlatformIdIsNull1701096458822,
        AddPlatformIdToFile1701807681821,
        RemoveFlowInstance1702379794665,
        RenameAppNameToPieceName1703711596105,
        AddVerifiedAndChangeStatus1703769034497,
        AddTriggerTestStrategy1707087022764,
        AddCategoriesToPieceMetadataPostgres1707231704973,
        AddUniqueStoreConstraint1708521505204,
        SetFlowVersionUpdatedByToNullIfUserIsDeletedPostgres1709641016072,
        MigrateWebhook1709581196563,
        AddAuthorsToPieces1710098373707,
        AddDeletedToProjectPostgres1710243591721,
        MigrateInputUiInfo1711411372480,
        AddProjectUsageColumnToPiece1711768296861,
        AddPieceTags1712107871405,
        RemoveUniqueEmailOnUser1713221809186,
        AddPlatformRoleToUser1713302610746,
        AddUniqueNameToFolder1713643694049,
        AddFeaturesToPlatform1714145914415,
        AddIssueEntityPostgres1714904516114,
        RemoveShowActivityLog1716105958530,
        AddDurationForRuns1716725027424,
        AddAlertsEntityPostgres1716989780835,
        AddUserInvitation1717960689650,
        AddPremiumPiecesColumnPostgres1717370717678,
        AddWorkerMachine1720101280025,
        ChangeEventRoutingConstraint1723549873495,
        AddAnalyticsToPlatform1725113652923,
        RemoveUniqueConstraintOnStepFile1725570317713,
        LogFileRelationWithFlowRun1725639666232,
        AddLogsFileIdIndex1725699690971,
        AddAiProviderTable1726445983043,
        SupportS3Files1726364421096,
        AddUserSessionId1727130193726,
        RemovePremiumPieces1727865841722,
        AddLicenseKeyIntoPlatform1728827704109,
        ChangeProjectUniqueConstraintToPartialIndex1729098769827,
        MigrateSMTPInPlatform1729602169179,
        AddPinnedPieces1729776414647,
        AddConnectionOwner1730123432651,
        AppConnectionsSetNull1730627612799,
        AddFlowSchemaVersion1730760434336,
        SwitchToRouter1731019013340,
        StoreTriggerEventsInFile1731247581852,
        CreateProjectRoleTable1731424289830,
        MigrateConnectionNames1731428722977,
        AddGlobalConnectionsAndRbacForPlatform1731532843905,
        AddIndiciesToRunAndTriggerData1732324567513,
        AddProjectRelationInUserInvitation1732790412900,
        TablesProduct1734355488179,
        RemoveWorkerType1734439097357,
        FieldAndRecordAndCellProjectId1734969829406,
        AddCellUniqueIndex1735057498882,
        AddCopilotSettings1734479886363,
        AddExternalIdForFlow1735262417593,
        AddEnvironmentsEnabled1735267452262,
        AddUserIdentity1735590074879,
        RenameGitRepoPermission1736813103505,
        RestrictPieces1739546878775,
        CreateTableWebhooks1741669458075,
        AddDataColumnToFieldEntity1742395892304,
        AddManualTaskTable1742304857701,
        ChangeManualTasksToTodo1742432827826,
        AddMCP1743128816786,
        RenameApprovalUrlToResolveUrl1742991137557,
        AddMetadataFields1743780156664,
        AddRecordIndexForTableIdAndProjectIdAndRecordId1744187975994,
        AddLastChangelogDismissed1744053592923,
        AddMcpPiece1744822233873,
        RenameTodoPostiveVariantName1745272231418,
        AddConnectionIdsToFlowVersion1745530653784,
        MakeExternalIdNotNullable1746531094548,
        AddExternalIdForTablesAndFields1746356907629,
        ChangeMcpPieceForeignKey1746543299109,
        AddHandshakeConfigurationToFlow1746848208563,
        AddOrderToFolder1747095861746,
        AddI18nColumnToPieceMetadata1746714836833,
        ChangeExternalIdsForTables1747346473001,
        RenameProjectBillingToPlatformPLan1747819919988,
        UpgradePieceVersionsToLatest1748253670449,
        DeprecateApproval1748648340742,
        AddMcpToolEntity1748352614033,
        AddMcpRunEntity1748358415599,
<<<<<<< HEAD
        AIProviderRedactorPostgres1748871900624,
=======
        MigrateMcpFlowsToBeTools1748996336492,
        AddMcpToolFlowCascadeDelete1749128866314,
>>>>>>> f028f749
    ]

    const edition = system.getEdition()
    switch (edition) {
        case ApEdition.CLOUD:
        case ApEdition.ENTERPRISE:
            commonMigration.push(
                AddTemplates1685538145476,
                AddPinnedAndBlogUrlToTemplates1686133672743,
                AddPinnedOrder1686154285890,
                AddProjectIdToTemplate1688083336934,
                FlowTemplateAddUserIdAndImageUrl1694379223109,
                AddFeaturedDescriptionAndFlagToTemplates1694604120205,
                AddProjectMembers1689177797092,
                ProjectMemberRelations1694381968985,
                AddPlatform1697717995884,
                AddCustomDomain1698077078271,
                AddSigningKey1698602417745,
                AddDisplayNameToSigningKey1698698190965,
                AddOAuth2AppEntiity1699221414907,
                AddFilteredPiecesToPlatform1699281870038,
                AddSmtpAndPrivacyUrlToPlatform1699491705906,
                AddOtpEntity1700396157624,
                AddPlatformDefaultLanguage1700406308445,
                MakeStripeSubscriptionNullable1685053959806,
                AddBillingParameters1688739844617,
                AddTasksPerDays1689336533370,
                RemoveCalculatedMetrics1689806173642,
                ModifyBilling1694902537045,
                RemoveUnusedFieldsinBilling1700132368636,
                AddDatasourcesLimit1695916063833,
                MakeStripeCustomerIdNullable1700751925992,
                AddStateToOtp1701084418793,
                ModifyProjectMembersAndRemoveUserId1701647565290,
                AddApiKeys1701716639135,
                AddEmbeddingFeatureToPlatform1701794452891,
                AddPlatformIdToFlowTemplates1703411318826,
                AddAuthOptionsToPlatform1704667304953,
                AddEnableEmailAuthToPlatform1704797979825,
                AddGitRepoMigrationPostgres1704503804056,
                AddGitSyncEnabledToPlatform1704636362533,
                AddAuditEvents1707614902283,
                CreateActivityTable1708515756040,
                AddLengthLimitsToActivity1708529586342,
                AddShowActivityLogToPlatform1708861032399,
                MakePlatformNotNullable1705969874745,
                AddSlugToGitRepo1709151540095,
                DropUnusedPlatformIndex1709500873378,
                MigrateWebhookTemplate1709581196564,
                AddPlatformForeignKeyToProjectPostgres1709566642531,
                MoveGeneratedByFromSigningKeyToAuditEventPostgres1709669091258,
                AddMappingStateToGit1709753080714,
                CascadeProjectDeleteToActivity1710720610670,
                AddBranchTypeToGit1711073772867,
                PiecesProjectLimits1712279318440,

                // Cloud Only Migrations, before unifing the migrations.
                ChangeToJsonToKeepKeysOrder1685991260335,
                AddPieceTypeAndPackageTypeToFlowTemplate1696245170062,
                RemoveUniqueonAppNameAppCredentials1705586178452,
                CascadeProjectDeleteAppCredentialsAndConnectionKey1710720610669,
                // Enterprise Only Migrations, before unifing the migrations.
                MigrateEeUsersToOldestPlatform1701261357197,
                UnifyEnterpriseWithCloud1714249840058,
                // Cloud Only Entities, But we need to run them for Enterprise as well.
                AddAppSumo1688943462327,
                AddReferral1690459469381,
                AddUserEmailToReferral1709500213947,
                AddProjectBilling1708811745694,

                // New Migration After Unifying
                ModifyProjectMembers1717961669938,
                MigrateAuditEventSchema1723489038729,
                AddAiTokensForProjectPlan1726446092010,
                AddAuditLogIndicies1731711188507,
                AddPlatformBilling1734971881345,
                CreateProjectReleaseTable1734418823028,
                RemoveUnusedProjectBillingFields1736607721367,
                ProjectIdNullableInTemplate1741357285896,
                UpdateNotifyStatusOnEmbedding1741963410825,
                AddManualTaskCommentTable1742305104390,
                ChangeManualTasksCommentsToTodoComments1742433144687,
                AddMetadataFieldToFlowTemplates1744780800000,
                AddLimitsOnPlatformPlan1747921788059,
       
            )
            break
        case ApEdition.COMMUNITY:
            commonMigration.push(
                AddPlatformToPostgres1709052740378,
                SetNotNullOnPlatform1709505632771,
            )
            break
    }

    return commonMigration
}

const getMigrationConfig = (): MigrationConfig => {
    const env = system.getOrThrow<ApEnvironment>(AppSystemProp.ENVIRONMENT)

    if (env === ApEnvironment.TESTING) {
        return {}
    }

    return {
        migrationsRun: true,
        migrationsTransactionMode: 'each',
        migrations: getMigrations(),
    }
}

export const createPostgresDataSource = (): DataSource => {
    const migrationConfig = getMigrationConfig()
    const url = system.get(AppSystemProp.POSTGRES_URL)

    if (!isNil(url)) {
        return new DataSource({
            type: 'postgres',
            url,
            ssl: getSslConfig(),
            ...migrationConfig,
            ...commonProperties,
        })
    }

    const database = system.getOrThrow(AppSystemProp.POSTGRES_DATABASE)
    const host = system.getOrThrow(AppSystemProp.POSTGRES_HOST)
    const password = system.getOrThrow(AppSystemProp.POSTGRES_PASSWORD)
    const serializedPort = system.getOrThrow(AppSystemProp.POSTGRES_PORT)
    const port = Number.parseInt(serializedPort, 10)
    const username = system.getOrThrow(AppSystemProp.POSTGRES_USERNAME)

    return new DataSource({
        type: 'postgres',
        host,
        port,
        username,
        password,
        database,
        ssl: getSslConfig(),
        ...migrationConfig,
        ...commonProperties,
    })
}

type MigrationConfig = {
    migrationsRun?: boolean
    migrationsTransactionMode?: 'all' | 'none' | 'each'
    migrations?: (new () => MigrationInterface)[]
}<|MERGE_RESOLUTION|>--- conflicted
+++ resolved
@@ -209,12 +209,9 @@
 import { AddLimitsOnPlatformPlan1747921788059 } from './migration/postgres/1747921788059-AddLimitsOnPlatformPlan'
 import { AddMcpToolEntity1748352614033 } from './migration/postgres/1748352614033-AddMcpToolEntity'
 import { AddMcpRunEntity1748358415599 } from './migration/postgres/1748358415599-AddMcpRunEntity'
-<<<<<<< HEAD
 import { AIProviderRedactorPostgres1748871900624 } from './migration/postgres/1748871900624-AIProviderRedactorPostgres.ts'
-=======
 import { MigrateMcpFlowsToBeTools1748996336492 } from './migration/postgres/1748996336492-MigrateMcpFlowsToBeTools'
 import { AddMcpToolFlowCascadeDelete1749128866314 } from './migration/postgres/1749128866314-AddMcpToolFlowCascadeDelete'
->>>>>>> f028f749
 
 const getSslConfig = (): boolean | TlsOptions => {
     const useSsl = system.get(AppSystemProp.POSTGRES_USE_SSL)
@@ -360,12 +357,9 @@
         DeprecateApproval1748648340742,
         AddMcpToolEntity1748352614033,
         AddMcpRunEntity1748358415599,
-<<<<<<< HEAD
         AIProviderRedactorPostgres1748871900624,
-=======
         MigrateMcpFlowsToBeTools1748996336492,
         AddMcpToolFlowCascadeDelete1749128866314,
->>>>>>> f028f749
     ]
 
     const edition = system.getEdition()
