--- conflicted
+++ resolved
@@ -495,11 +495,8 @@
                 AddPaymentMethodToPlatformPlan1751021111433,
                 AddAgentsLimitToPlatformPlan1749917984363,
                 AddAgentsEnabledToPlatformPlan1751309258332,
-<<<<<<< HEAD
+                AddTrialFlagInPlatform1751394161203,
                 UpdateAiCredits1751404517528,
-=======
-                AddTrialFlagInPlatform1751394161203,
->>>>>>> b5a40b2a
             )
             break
         case ApEdition.COMMUNITY:
