import { TlsOptions } from 'node:tls'
import { DataSource, MigrationInterface } from 'typeorm'
import { MakeStripeSubscriptionNullable1685053959806 } from '../ee/database/migrations/postgres/1685053959806-MakeStripeSubscriptionNullable'
import { AddTemplates1685538145476 } from '../ee/database/migrations/postgres/1685538145476-addTemplates'
import { ChangeToJsonToKeepKeysOrder1685991260335 } from '../ee/database/migrations/postgres/1685991260335-ChangeToJsonToPeserveKeys'
import { AddPinnedAndBlogUrlToTemplates1686133672743 } from '../ee/database/migrations/postgres/1686133672743-AddPinnedAndBlogUrlToTemplates'
import { AddPinnedOrder1686154285890 } from '../ee/database/migrations/postgres/1686154285890-add_pinned_order'
import { AddProjectIdToTemplate1688083336934 } from '../ee/database/migrations/postgres/1688083336934-AddProjectIdToTemplate'
import { AddBillingParameters1688739844617 } from '../ee/database/migrations/postgres/1688739844617-AddBillingParameters'
import { AddAppSumo1688943462327 } from '../ee/database/migrations/postgres/1688943462327-AddAppSumo'
import { AddProjectMembers1689177797092 } from '../ee/database/migrations/postgres/1689177797092-AddProjectMembers'
import { AddTasksPerDays1689336533370 } from '../ee/database/migrations/postgres/1689336533370-AddTasksPerDays'
import { RemoveCalculatedMetrics1689806173642 } from '../ee/database/migrations/postgres/1689806173642-RemoveCalculatedMetrics'
import { AddReferral1690459469381 } from '../ee/database/migrations/postgres/1690459469381-AddReferral'
import { FlowTemplateAddUserIdAndImageUrl1694379223109 } from '../ee/database/migrations/postgres/1694379223109-flow-template-add-user-id-and-image-url'
import { ProjectMemberRelations1694381968985 } from '../ee/database/migrations/postgres/1694381968985-project-member-relations'
import { AddFeaturedDescriptionAndFlagToTemplates1694604120205 } from '../ee/database/migrations/postgres/1694604120205-AddFeaturedDescriptionAndFlagToTemplates'
import { ModifyBilling1694902537045 } from '../ee/database/migrations/postgres/1694902537045-ModifyBilling'
import { AddDatasourcesLimit1695916063833 } from '../ee/database/migrations/postgres/1695916063833-AddDatasourcesLimit'
import { AddPlatform1697717995884 } from '../ee/database/migrations/postgres/1697717995884-add-platform'
import { AddCustomDomain1698077078271 } from '../ee/database/migrations/postgres/1698077078271-AddCustomDomain'
import { getEdition } from '../helper/secret-helper'
import { commonProperties } from './database-connection'
import { AddPieceTypeAndPackageTypeToFlowVersion1696245170061 } from './migration/common/1696245170061-add-piece-type-and-package-type-to-flow-version'
import { AddPieceTypeAndPackageTypeToFlowTemplate1696245170062 } from './migration/common/1696245170062-add-piece-type-and-package-type-to-flow-template'
import { StoreCodeInsideFlow1697969398200 } from './migration/common/1697969398200-store-code-inside-flow'
import { UpdateUserStatusRenameShadowToInvited1699818680567 } from './migration/common/1699818680567-update-user-status-rename-shadow-to-invited'
import { AddPartialUniqueIndexForEmailAndPlatformIdIsNull1701096458822 } from './migration/common/1701096458822-add-partial-unique-index-for-email-and-platform-id-is-null'
import { AddTriggerTestStrategy1707087022764 } from './migration/common/1707087022764-add-trigger-test-strategy'
import { MigrateWebhook1709581196563 } from './migration/common/1709581196563-migrate-webhook'
import { AddAuthToPiecesMetadata1688922241747 } from './migration/postgres//1688922241747-AddAuthToPiecesMetadata'
import { FlowAndFileProjectId1674788714498 } from './migration/postgres/1674788714498-FlowAndFileProjectId'
import { initializeSchema1676238396411 } from './migration/postgres/1676238396411-initialize-schema'
import { encryptCredentials1676505294811 } from './migration/postgres/1676505294811-encrypt-credentials'
import { removeStoreAction1676649852890 } from './migration/postgres/1676649852890-remove-store-action'
import { billing1677286751592 } from './migration/postgres/1677286751592-billing'
import { addVersionToPieceSteps1677521257188 } from './migration/postgres/1677521257188-add-version-to-piece-steps'
import { productEmbed1677894800372 } from './migration/postgres/1677894800372-product-embed'
import { addEventRouting1678382946390 } from './migration/postgres/1678382946390-add-event-routing'
import { removeCollectionVersion1678492809093 } from './migration/postgres/1678492809093-removeCollectionVersion'
import { addtriggerevents1678621361185 } from './migration/postgres/1678621361185-addtriggerevents'
import { bumpFixPieceVersions1678928503715 } from './migration/postgres/1678928503715-bump-fix-piece-versions'
import { migrateSchedule1679014156667 } from './migration/postgres/1679014156667-migrate-schedule'
import { addNotificationsStatus1680563747425 } from './migration/postgres/1680563747425-add-notifications-status'
import { CreateWebhookSimulationSchema1680698259291 } from './migration/postgres/1680698259291-create-webhook-simulation-schema'
import { RemoveCollections1680986182074 } from './migration/postgres/1680986182074-RemoveCollections'
import { StoreAllPeriods1681019096716 } from './migration/postgres/1681019096716-StoreAllPeriods'
import { AddInputUiInfo1681107443963 } from './migration/postgres/1681107443963-AddInputUiInfo'
import { AllowNullableStoreEntryAndTrigger1683040965874 } from './migration/postgres/1683040965874-allow-nullable-store-entry'
import { RenameNotifications1683195711242 } from './migration/postgres/1683195711242-rename-notifications'
import { ListFlowRunsIndices1683199709317 } from './migration/postgres/1683199709317-list-flow-runs-indices'
import { ProjectNotifyStatusNotNull1683458275525 } from './migration/postgres/1683458275525-project-notify-status-not-null'
import { FlowRunPauseMetadata1683552928243 } from './migration/postgres/1683552928243-flow-run-pause-metadata'
import { ChangeVariableSyntax1683898241599 } from './migration/postgres/1683898241599-ChangeVariableSyntax'
import { PieceMetadata1685537054805 } from './migration/postgres/1685537054805-piece-metadata'
import { AddProjectIdToPieceMetadata1686090319016 } from './migration/postgres/1686090319016-AddProjectIdToPieceMetadata'
import { UnifyPieceName1686138629812 } from './migration/postgres/1686138629812-unifyPieceName'
import { AddScheduleOptions1687384796637 } from './migration/postgres/1687384796637-AddScheduleOptions'
import { AddUpdatedByInFlowVersion1689292797727 } from './migration/postgres/1689292797727-AddUpdatedByInFlowVersion'
import { AddTasksToRun1689351564290 } from './migration/postgres/1689351564290-AddTasksToRun'
import { AddAppConnectionTypeToTopLevel1691703023866 } from './migration/postgres/1691703023866-add-app-connection-type-to-top-level'
import { AddTagsToRun1692106375081 } from './migration/postgres/1692106375081-AddTagsToRun'
import { AddFileToPostgres1693004806926 } from './migration/postgres/1693004806926-AddFileToPostgres'
import { AddStatusToConnections1693402930301 } from './migration/postgres/1693402930301-AddStatusToConnections'
import { AddUserMetaInformation1693850082449 } from './migration/postgres/1693850082449-AddUserMetaInformation'
import { FixPieceMetadataOrderBug1694367186954 } from './migration/postgres/1694367186954-fix-piece-metadata-order-bug'
import { FileTypeCompression1694691554696 } from './migration/postgres/1694691554696-file-type-compression'
import { Chatbot1694902537040 } from './migration/postgres/1694902537040-Chatbot'
import { AddVisibilityStatusToChatbot1695719749099 } from './migration/postgres/1695719749099-AddVisibilityStatusToChatbot'
import { AddPieceTypeAndPackageTypeToPieceMetadata1695992551156 } from './migration/postgres/1695992551156-add-piece-type-and-package-type-to-piece-metadata'
import { AddArchiveIdToPieceMetadata1696950789636 } from './migration/postgres/1696950789636-add-archive-id-to-piece-metadata'
import { AddPlatformToProject1698065083750 } from './migration/postgres/1698065083750-add-platform-to-project'
import { AddTerminationReason1698323987669 } from './migration/postgres/1698323987669-AddTerminationReason'
import { AddSigningKey1698602417745 } from './migration/postgres/1698602417745-add-signing-key'
import { AddDisplayNameToSigningKey1698698190965 } from './migration/postgres/1698698190965-AddDisplayNameToSigningKey'
import { ManagedAuthnInitial1698700720482 } from './migration/postgres/1698700720482-managed-authn-initial'
import { AddOAuth2AppEntiity1699221414907 } from './migration/postgres/1699221414907-AddOAuth2AppEntiity'
import { AddFilteredPiecesToPlatform1699281870038 } from './migration/postgres/1699281870038-add-filtered-pieces-to-platform'
import { AddSmtpAndPrivacyUrlToPlatform1699491705906 } from './migration/postgres/1699491705906-AddSmtpAndPrivacyUrlToPlatform'
import { AddPlatformIdToUser1699901161457 } from './migration/postgres/1699901161457-add-platform-id-to-user'
import { RemoveUnusedFieldsinBilling1700132368636 } from './migration/postgres/1700132368636-RemoveUnusedFieldsinBilling'
import { AddOtpEntity1700396157624 } from './migration/postgres/1700396157624-add-otp-entity'
import { AddPlatformDefaultLanguage1700406308445 } from './migration/postgres/1700406308445-AddPlatformDefaultLanguage'
import { AddPlatformIdToPieceMetadata1700522340280 } from './migration/postgres/1700522340280-AddPlatformIdToPieceMetadata'
import { MakeStripeCustomerIdNullable1700751925992 } from './migration/postgres/1700751925992-MakeStripeCustomerIdNullable'
import { AddStateToOtp1701084418793 } from './migration/postgres/1701084418793-add-state-to-otp'
import { MigrateEeUsersToOldestPlatform1701261357197 } from './migration/postgres/1701261357197-migrate-ee-users-to-oldest-platform'
import { ModifyProjectMembersAndRemoveUserId1701647565290 } from './migration/postgres/1701647565290-ModifyProjectMembersAndRemoveUserId'
import { AddApiKeys1701716639135 } from './migration/postgres/1701716639135-AddApiKeys'
import { AddEmbeddingFeatureToPlatform1701794452891 } from './migration/postgres/1701794452891-AddEmbeddingFeatureToPlatform'
import { AddPlatformIdToFile1701807681821 } from './migration/postgres/1701807681821-AddPlatformIdToFile'
import { RemoveFlowInstance1702379794665 } from './migration/postgres/1702379794665-remove-flow-instance'
import { AddPlatformIdToFlowTemplates1703411318826 } from './migration/postgres/1703411318826-AddPlatformIdToFlowTemplates'
import { RenameAppNameToPieceName1703711596105 } from './migration/postgres/1703711596105-RenameAppNameToPieceName'
import { AddVerifiedAndChangeStatus1703769034497 } from './migration/postgres/1703769034497-AddVerifiedAndChangeStatus'
import { AddGitRepoMigrationPostgres1704503804056 } from './migration/postgres/1704503804056-AddGitRepoMigrationPostgres'
import { AddGitSyncEnabledToPlatform1704636362533 } from './migration/postgres/1704636362533-AddGitSyncEnabledToPlatform'
import { AddAuthOptionsToPlatform1704667304953 } from './migration/postgres/1704667304953-AddAuthOptionsToPlatform'
import { AddEnableEmailAuthToPlatform1704797979825 } from './migration/postgres/1704797979825-AddEnableEmailAuthToPlatform'
import { RemoveUniqueonAppNameAppCredentials1705586178452 } from './migration/postgres/1705586178452-RemoveUniqueonAppNameAppCredentials'
import { MakePlatformNotNullable1705969874745 } from './migration/postgres/1705969874745-MakePlatformNotNullable'
import { AddCategoriesToPieceMetadataPostgres1707231704973 } from './migration/postgres/1707231704973-AddCategoriesToPieceMetadataPostgres'
import { AddAuditEvents1707614902283 } from './migration/postgres/1707614902283-AddAuditEvents'
import { CreateActivityTable1708515756040 } from './migration/postgres/1708515756040-create-activity-table'
import { AddUniqueStoreConstraint1708521505204 } from './migration/postgres/1708521505204-AddUniqueStoreConstraint'
import { AddLengthLimitsToActivity1708529586342 } from './migration/postgres/1708529586342-add-length-limits-to-activity'
import { AddProjectBilling1708811745694 } from './migration/postgres/1708811745694-AddProjectBilling'
import { AddShowActivityLogToPlatform1708861032399 } from './migration/postgres/1708861032399-add-show-activity-log-to-platform'
import { AddPlatformToPostgres1709052740378 } from './migration/postgres/1709052740378-AddPlatformToPostgres'
import { AddSlugToGitRepo1709151540095 } from './migration/postgres/1709151540095-add-slug-to-git-repo'
import { AddUserEmailToReferral1709500213947 } from './migration/postgres/1709500213947-add-user-email-to-referral'
import { DropUnusedPlatformIndex1709500873378 } from './migration/postgres/1709500873378-DropUnusedPlatformIndex'
import { SetNotNullOnPlatform1709505632771 } from './migration/postgres/1709505632771-SetNotNullOnPlatform'
import { AddPlatformForeignKeyToProjectPostgres1709566642531 } from './migration/postgres/1709566642531-add-platform-foreign-key-to-project-postgres'
import { MigrateWebhookTemplate1709581196564 } from './migration/postgres/1709581196564-migrate-webhook-templates'
import { SetFlowVersionUpdatedByToNullIfUserIsDeletedPostgres1709641016072 } from './migration/postgres/1709641016072-set-flow-version-updated-by-to-null-if-user-is-deleted-postgres'
import { MoveGeneratedByFromSigningKeyToAuditEventPostgres1709669091258 } from './migration/postgres/1709669091258-move-generated-by-from-signing-key-to-audit-event-postgres'
import { AddMappingStateToGit1709753080714 } from './migration/postgres/1709753080714-AddMappingStateToGit'
import { AddAuthorsToPieces1710098373707 } from './migration/postgres/1710098373707-AddAuthorsToPieces'
import { AddDeletedToProjectPostgres1710243591721 } from './migration/postgres/1710243591721-add-deleted-to-project-postgres'
import { CascadeProjectDeleteAppCredentialsAndConnectionKey1710720610669 } from './migration/postgres/1710720610669-cascade-project-delete-app-credentials-and-connection-key'
import { CascadeProjectDeleteToActivity1710720610670 } from './migration/postgres/1710720610670-cascade-project-delete-activity'
import { AddBranchTypeToGit1711073772867 } from './migration/postgres/1711073772867-AddBranchTypeToGit'
import { MigrateInputUiInfo1711411372480 } from './migration/postgres/1711411372480-migrateInputUiInfo'
import { AddProjectUsageColumnToPiece1711768296861 } from './migration/postgres/1711768296861-AddProjectUsageColumnToPiece'
import { AddPieceTags1712107871405 } from './migration/postgres/1712107871405-AddPieceTags'
import { PiecesProjectLimits1712279318440 } from './migration/postgres/1712279318440-PiecesProjectLimits'
import { RemoveUniqueEmailOnUser1713221809186 } from './migration/postgres/1713221809186-RemoveUniqueEmailOnUser'
<<<<<<< HEAD
import { AddPlatformRoleToUser1713302610746 } from './migration/postgres/1713302610746-AddPlatformRoleToUser'
=======
import { AddUniqueNameToFolder1713643694049 } from './migration/postgres/1713643694049-AddUniqueNameToFolder'
>>>>>>> ff822994
import { system, SystemProp } from '@activepieces/server-shared'
import { ApEdition, ApEnvironment, isNil } from '@activepieces/shared'

const getSslConfig = (): boolean | TlsOptions => {
    const useSsl = system.get(SystemProp.POSTGRES_USE_SSL)

    if (useSsl === 'true') {
        return {
            ca: system.get(SystemProp.POSTGRES_SSL_CA)?.replace(/\\n/g, '\n'),
        }
    }

    return false
}

const getMigrations = (): (new () => MigrationInterface)[] => {
    const commonMigration = [
        FlowAndFileProjectId1674788714498,
        initializeSchema1676238396411,
        encryptCredentials1676505294811,
        removeStoreAction1676649852890,
        billing1677286751592,
        addVersionToPieceSteps1677521257188,
        productEmbed1677894800372,
        addtriggerevents1678621361185,
        removeCollectionVersion1678492809093,
        addEventRouting1678382946390,
        bumpFixPieceVersions1678928503715,
        migrateSchedule1679014156667,
        addNotificationsStatus1680563747425,
        AddInputUiInfo1681107443963,
        CreateWebhookSimulationSchema1680698259291,
        RemoveCollections1680986182074,
        StoreAllPeriods1681019096716,
        AllowNullableStoreEntryAndTrigger1683040965874,
        RenameNotifications1683195711242,
        ListFlowRunsIndices1683199709317,
        ProjectNotifyStatusNotNull1683458275525,
        FlowRunPauseMetadata1683552928243,
        ChangeVariableSyntax1683898241599,
        PieceMetadata1685537054805,
        AddProjectIdToPieceMetadata1686090319016,
        UnifyPieceName1686138629812,
        AddScheduleOptions1687384796637,
        AddAuthToPiecesMetadata1688922241747,
        AddUpdatedByInFlowVersion1689292797727,
        AddTasksToRun1689351564290,
        AddAppConnectionTypeToTopLevel1691703023866,
        AddTagsToRun1692106375081,
        AddFileToPostgres1693004806926,
        AddStatusToConnections1693402930301,
        AddUserMetaInformation1693850082449,
        FixPieceMetadataOrderBug1694367186954,
        FileTypeCompression1694691554696,
        Chatbot1694902537040,
        AddVisibilityStatusToChatbot1695719749099,
        AddPieceTypeAndPackageTypeToPieceMetadata1695992551156,
        AddPieceTypeAndPackageTypeToFlowVersion1696245170061,
        AddArchiveIdToPieceMetadata1696950789636,
        StoreCodeInsideFlow1697969398200,
        AddPlatformToProject1698065083750,
        AddTerminationReason1698323987669,
        ManagedAuthnInitial1698700720482,
        UpdateUserStatusRenameShadowToInvited1699818680567,
        AddPlatformIdToUser1699901161457,
        AddPlatformIdToPieceMetadata1700522340280,
        AddPartialUniqueIndexForEmailAndPlatformIdIsNull1701096458822,
        AddPlatformIdToFile1701807681821,
        RemoveFlowInstance1702379794665,
        RenameAppNameToPieceName1703711596105,
        AddVerifiedAndChangeStatus1703769034497,
        AddTriggerTestStrategy1707087022764,
        AddCategoriesToPieceMetadataPostgres1707231704973,
        AddUniqueStoreConstraint1708521505204,
        SetFlowVersionUpdatedByToNullIfUserIsDeletedPostgres1709641016072,
        MigrateWebhook1709581196563,
        AddAuthorsToPieces1710098373707,
        AddDeletedToProjectPostgres1710243591721,
        MigrateInputUiInfo1711411372480,
        AddProjectUsageColumnToPiece1711768296861,
        AddPieceTags1712107871405,
        RemoveUniqueEmailOnUser1713221809186,
<<<<<<< HEAD
        AddPlatformRoleToUser1713302610746,
=======
        AddUniqueNameToFolder1713643694049,
>>>>>>> ff822994
    ]

    const edition = getEdition()
    switch (edition) {
        case ApEdition.CLOUD:
            commonMigration.push(
                MakeStripeSubscriptionNullable1685053959806,
                AddTemplates1685538145476,
                ChangeToJsonToKeepKeysOrder1685991260335,
                AddPinnedAndBlogUrlToTemplates1686133672743,
                AddPinnedOrder1686154285890,
                AddProjectIdToTemplate1688083336934,
                AddBillingParameters1688739844617,
                AddAppSumo1688943462327,
                AddProjectMembers1689177797092,
                AddTasksPerDays1689336533370,
                RemoveCalculatedMetrics1689806173642,
                AddReferral1690459469381,
                ProjectMemberRelations1694381968985,
                FlowTemplateAddUserIdAndImageUrl1694379223109,
                AddFeaturedDescriptionAndFlagToTemplates1694604120205,
                ModifyBilling1694902537045,
                AddDatasourcesLimit1695916063833,
                AddPieceTypeAndPackageTypeToFlowTemplate1696245170062,
                AddPlatform1697717995884,
                AddCustomDomain1698077078271,
                AddSigningKey1698602417745,
                AddDisplayNameToSigningKey1698698190965,
                AddOAuth2AppEntiity1699221414907,
                AddFilteredPiecesToPlatform1699281870038,
                AddSmtpAndPrivacyUrlToPlatform1699491705906,
                RemoveUnusedFieldsinBilling1700132368636,
                AddOtpEntity1700396157624,
                AddPlatformDefaultLanguage1700406308445,
                MakeStripeCustomerIdNullable1700751925992,
                AddStateToOtp1701084418793,
                ModifyProjectMembersAndRemoveUserId1701647565290,
                AddApiKeys1701716639135,
                AddEmbeddingFeatureToPlatform1701794452891,
                AddPlatformIdToFlowTemplates1703411318826,
                AddAuthOptionsToPlatform1704667304953,
                AddEnableEmailAuthToPlatform1704797979825,
                AddGitRepoMigrationPostgres1704503804056,
                AddGitSyncEnabledToPlatform1704636362533,
                RemoveUniqueonAppNameAppCredentials1705586178452,
                AddAuditEvents1707614902283,
                CreateActivityTable1708515756040,
                AddLengthLimitsToActivity1708529586342,
                AddProjectBilling1708811745694,
                AddShowActivityLogToPlatform1708861032399,
                MakePlatformNotNullable1705969874745,
                AddSlugToGitRepo1709151540095,
                DropUnusedPlatformIndex1709500873378,
                MigrateWebhookTemplate1709581196564,
                AddPlatformForeignKeyToProjectPostgres1709566642531,
                AddUserEmailToReferral1709500213947,
                MoveGeneratedByFromSigningKeyToAuditEventPostgres1709669091258,
                AddMappingStateToGit1709753080714,
                CascadeProjectDeleteAppCredentialsAndConnectionKey1710720610669,
                CascadeProjectDeleteToActivity1710720610670,
                AddBranchTypeToGit1711073772867,
                PiecesProjectLimits1712279318440,
            )
            break
        case ApEdition.ENTERPRISE:
            commonMigration.push(
                AddTemplates1685538145476,
                AddPinnedAndBlogUrlToTemplates1686133672743,
                AddPinnedOrder1686154285890,
                AddProjectIdToTemplate1688083336934,
                FlowTemplateAddUserIdAndImageUrl1694379223109,
                AddFeaturedDescriptionAndFlagToTemplates1694604120205,
                AddProjectMembers1689177797092,
                ProjectMemberRelations1694381968985,
                AddPlatform1697717995884,
                AddCustomDomain1698077078271,
                AddSigningKey1698602417745,
                AddDisplayNameToSigningKey1698698190965,
                AddOAuth2AppEntiity1699221414907,
                AddFilteredPiecesToPlatform1699281870038,
                AddSmtpAndPrivacyUrlToPlatform1699491705906,
                AddOtpEntity1700396157624,
                AddPlatformDefaultLanguage1700406308445,
                MakeStripeSubscriptionNullable1685053959806,
                AddBillingParameters1688739844617,
                AddTasksPerDays1689336533370,
                RemoveCalculatedMetrics1689806173642,
                ModifyBilling1694902537045,
                RemoveUnusedFieldsinBilling1700132368636,
                AddDatasourcesLimit1695916063833,
                MakeStripeCustomerIdNullable1700751925992,
                AddStateToOtp1701084418793,
                MigrateEeUsersToOldestPlatform1701261357197,
                ModifyProjectMembersAndRemoveUserId1701647565290,
                AddApiKeys1701716639135,
                AddEmbeddingFeatureToPlatform1701794452891,
                AddPlatformIdToFlowTemplates1703411318826,
                AddAuthOptionsToPlatform1704667304953,
                AddEnableEmailAuthToPlatform1704797979825,
                AddGitRepoMigrationPostgres1704503804056,
                AddGitSyncEnabledToPlatform1704636362533,
                AddAuditEvents1707614902283,
                CreateActivityTable1708515756040,
                AddLengthLimitsToActivity1708529586342,
                AddShowActivityLogToPlatform1708861032399,
                MakePlatformNotNullable1705969874745,
                AddSlugToGitRepo1709151540095,
                DropUnusedPlatformIndex1709500873378,
                MigrateWebhookTemplate1709581196564,
                AddPlatformForeignKeyToProjectPostgres1709566642531,
                MoveGeneratedByFromSigningKeyToAuditEventPostgres1709669091258,
                AddMappingStateToGit1709753080714,
                CascadeProjectDeleteToActivity1710720610670,
                AddBranchTypeToGit1711073772867,
                PiecesProjectLimits1712279318440,
            )
            break
        case ApEdition.COMMUNITY:
            commonMigration.push(
                AddPlatformToPostgres1709052740378,
                SetNotNullOnPlatform1709505632771,
            )
            break
    }

    return commonMigration
}

const getMigrationConfig = (): MigrationConfig => {
    const env = system.getOrThrow<ApEnvironment>(SystemProp.ENVIRONMENT)

    if (env === ApEnvironment.TESTING) {
        return {}
    }

    return {
        migrationsRun: true,
        migrationsTransactionMode: 'each',
        migrations: getMigrations(),
    }
}

export const createPostgresDataSource = (): DataSource => {
    const migrationConfig = getMigrationConfig()
    const url = system.get(SystemProp.POSTGRES_URL)

    if (!isNil(url)) {
        return new DataSource({
            type: 'postgres',
            url,
            ssl: getSslConfig(),
            ...migrationConfig,
            ...commonProperties,
        })
    }

    const database = system.getOrThrow(SystemProp.POSTGRES_DATABASE)
    const host = system.getOrThrow(SystemProp.POSTGRES_HOST)
    const password = system.getOrThrow(SystemProp.POSTGRES_PASSWORD)
    const serializedPort = system.getOrThrow(SystemProp.POSTGRES_PORT)
    const port = Number.parseInt(serializedPort, 10)
    const username = system.getOrThrow(SystemProp.POSTGRES_USERNAME)

    return new DataSource({
        type: 'postgres',
        host,
        port,
        username,
        password,
        database,
        ssl: getSslConfig(),
        ...migrationConfig,
        ...commonProperties,
    })
}

type MigrationConfig = {
    migrationsRun?: boolean
    migrationsTransactionMode?: 'all' | 'none' | 'each'
    migrations?: (new () => MigrationInterface)[]
}<|MERGE_RESOLUTION|>--- conflicted
+++ resolved
@@ -126,11 +126,8 @@
 import { AddPieceTags1712107871405 } from './migration/postgres/1712107871405-AddPieceTags'
 import { PiecesProjectLimits1712279318440 } from './migration/postgres/1712279318440-PiecesProjectLimits'
 import { RemoveUniqueEmailOnUser1713221809186 } from './migration/postgres/1713221809186-RemoveUniqueEmailOnUser'
-<<<<<<< HEAD
 import { AddPlatformRoleToUser1713302610746 } from './migration/postgres/1713302610746-AddPlatformRoleToUser'
-=======
 import { AddUniqueNameToFolder1713643694049 } from './migration/postgres/1713643694049-AddUniqueNameToFolder'
->>>>>>> ff822994
 import { system, SystemProp } from '@activepieces/server-shared'
 import { ApEdition, ApEnvironment, isNil } from '@activepieces/shared'
 
@@ -213,11 +210,8 @@
         AddProjectUsageColumnToPiece1711768296861,
         AddPieceTags1712107871405,
         RemoveUniqueEmailOnUser1713221809186,
-<<<<<<< HEAD
         AddPlatformRoleToUser1713302610746,
-=======
         AddUniqueNameToFolder1713643694049,
->>>>>>> ff822994
     ]
 
     const edition = getEdition()
