import { TlsOptions } from 'node:tls'
import { ApEdition, ApEnvironment, isNil } from '@activepieces/shared'
import { DataSource, MigrationInterface } from 'typeorm'
import { MakeStripeSubscriptionNullable1685053959806 } from '../ee/database/migrations/postgres/1685053959806-MakeStripeSubscriptionNullable'
import { AddTemplates1685538145476 } from '../ee/database/migrations/postgres/1685538145476-addTemplates'
import { ChangeToJsonToKeepKeysOrder1685991260335 } from '../ee/database/migrations/postgres/1685991260335-ChangeToJsonToPeserveKeys'
import { AddPinnedAndBlogUrlToTemplates1686133672743 } from '../ee/database/migrations/postgres/1686133672743-AddPinnedAndBlogUrlToTemplates'
import { AddPinnedOrder1686154285890 } from '../ee/database/migrations/postgres/1686154285890-add_pinned_order'
import { AddProjectIdToTemplate1688083336934 } from '../ee/database/migrations/postgres/1688083336934-AddProjectIdToTemplate'
import { AddBillingParameters1688739844617 } from '../ee/database/migrations/postgres/1688739844617-AddBillingParameters'
import { AddAppSumo1688943462327 } from '../ee/database/migrations/postgres/1688943462327-AddAppSumo'
import { AddProjectMembers1689177797092 } from '../ee/database/migrations/postgres/1689177797092-AddProjectMembers'
import { AddTasksPerDays1689336533370 } from '../ee/database/migrations/postgres/1689336533370-AddTasksPerDays'
import { RemoveCalculatedMetrics1689806173642 } from '../ee/database/migrations/postgres/1689806173642-RemoveCalculatedMetrics'
import { AddReferral1690459469381 } from '../ee/database/migrations/postgres/1690459469381-AddReferral'
import { FlowTemplateAddUserIdAndImageUrl1694379223109 } from '../ee/database/migrations/postgres/1694379223109-flow-template-add-user-id-and-image-url'
import { ProjectMemberRelations1694381968985 } from '../ee/database/migrations/postgres/1694381968985-project-member-relations'
import { AddFeaturedDescriptionAndFlagToTemplates1694604120205 } from '../ee/database/migrations/postgres/1694604120205-AddFeaturedDescriptionAndFlagToTemplates'
import { ModifyBilling1694902537045 } from '../ee/database/migrations/postgres/1694902537045-ModifyBilling'
import { AddDatasourcesLimit1695916063833 } from '../ee/database/migrations/postgres/1695916063833-AddDatasourcesLimit'
import { AddPlatform1697717995884 } from '../ee/database/migrations/postgres/1697717995884-add-platform'
import { AddCustomDomain1698077078271 } from '../ee/database/migrations/postgres/1698077078271-AddCustomDomain'
import { system } from '../helper/system/system'
import { AppSystemProp } from '../helper/system/system-prop'
import { commonProperties } from './database-connection'
import { AddPieceTypeAndPackageTypeToFlowVersion1696245170061 } from './migration/common/1696245170061-add-piece-type-and-package-type-to-flow-version'
import { AddPieceTypeAndPackageTypeToFlowTemplate1696245170062 } from './migration/common/1696245170062-add-piece-type-and-package-type-to-flow-template'
import { StoreCodeInsideFlow1697969398200 } from './migration/common/1697969398200-store-code-inside-flow'
import { UpdateUserStatusRenameShadowToInvited1699818680567 } from './migration/common/1699818680567-update-user-status-rename-shadow-to-invited'
import { AddPartialUniqueIndexForEmailAndPlatformIdIsNull1701096458822 } from './migration/common/1701096458822-add-partial-unique-index-for-email-and-platform-id-is-null'
import { AddTriggerTestStrategy1707087022764 } from './migration/common/1707087022764-add-trigger-test-strategy'
import { MigrateWebhook1709581196563 } from './migration/common/1709581196563-migrate-webhook'
import { RemoveShowActivityLog1716105958530 } from './migration/common/1716105958530-RemoveShowActivityLog'
import { AddDurationForRuns1716725027424 } from './migration/common/1716725027424-AddDurationForRuns'
import { ChangeEventRoutingConstraint1723549873495 } from './migration/common/1723549873495-ChangeEventRoutingConstraint'
import { RemoveUniqueConstraintOnStepFile1725570317713 } from './migration/common/1725570317713-RemoveUniqueConstraintOnStepFile'
import { AddUserSessionId1727130193726 } from './migration/common/1727130193726-AddUserSessionId'
import { AddLicenseKeyIntoPlatform1728827704109 } from './migration/common/1728827704109-AddLicenseKeyIntoPlatform'
import { ChangeProjectUniqueConstraintToPartialIndex1729098769827 } from './migration/common/1729098769827-ChangeProjectUniqueConstraintToPartialIndex'
import { SwitchToRouter1731019013340 } from './migration/common/1731019013340-switch-to-router'
import { AddAuthToPiecesMetadata1688922241747 } from './migration/postgres//1688922241747-AddAuthToPiecesMetadata'
import { FlowAndFileProjectId1674788714498 } from './migration/postgres/1674788714498-FlowAndFileProjectId'
import { initializeSchema1676238396411 } from './migration/postgres/1676238396411-initialize-schema'
import { encryptCredentials1676505294811 } from './migration/postgres/1676505294811-encrypt-credentials'
import { removeStoreAction1676649852890 } from './migration/postgres/1676649852890-remove-store-action'
import { billing1677286751592 } from './migration/postgres/1677286751592-billing'
import { addVersionToPieceSteps1677521257188 } from './migration/postgres/1677521257188-add-version-to-piece-steps'
import { productEmbed1677894800372 } from './migration/postgres/1677894800372-product-embed'
import { addEventRouting1678382946390 } from './migration/postgres/1678382946390-add-event-routing'
import { removeCollectionVersion1678492809093 } from './migration/postgres/1678492809093-removeCollectionVersion'
import { addtriggerevents1678621361185 } from './migration/postgres/1678621361185-addtriggerevents'
import { bumpFixPieceVersions1678928503715 } from './migration/postgres/1678928503715-bump-fix-piece-versions'
import { migrateSchedule1679014156667 } from './migration/postgres/1679014156667-migrate-schedule'
import { addNotificationsStatus1680563747425 } from './migration/postgres/1680563747425-add-notifications-status'
import { CreateWebhookSimulationSchema1680698259291 } from './migration/postgres/1680698259291-create-webhook-simulation-schema'
import { RemoveCollections1680986182074 } from './migration/postgres/1680986182074-RemoveCollections'
import { StoreAllPeriods1681019096716 } from './migration/postgres/1681019096716-StoreAllPeriods'
import { AddInputUiInfo1681107443963 } from './migration/postgres/1681107443963-AddInputUiInfo'
import { AllowNullableStoreEntryAndTrigger1683040965874 } from './migration/postgres/1683040965874-allow-nullable-store-entry'
import { RenameNotifications1683195711242 } from './migration/postgres/1683195711242-rename-notifications'
import { ListFlowRunsIndices1683199709317 } from './migration/postgres/1683199709317-list-flow-runs-indices'
import { ProjectNotifyStatusNotNull1683458275525 } from './migration/postgres/1683458275525-project-notify-status-not-null'
import { FlowRunPauseMetadata1683552928243 } from './migration/postgres/1683552928243-flow-run-pause-metadata'
import { ChangeVariableSyntax1683898241599 } from './migration/postgres/1683898241599-ChangeVariableSyntax'
import { PieceMetadata1685537054805 } from './migration/postgres/1685537054805-piece-metadata'
import { AddProjectIdToPieceMetadata1686090319016 } from './migration/postgres/1686090319016-AddProjectIdToPieceMetadata'
import { UnifyPieceName1686138629812 } from './migration/postgres/1686138629812-unifyPieceName'
import { AddScheduleOptions1687384796637 } from './migration/postgres/1687384796637-AddScheduleOptions'
import { AddUpdatedByInFlowVersion1689292797727 } from './migration/postgres/1689292797727-AddUpdatedByInFlowVersion'
import { AddTasksToRun1689351564290 } from './migration/postgres/1689351564290-AddTasksToRun'
import { AddAppConnectionTypeToTopLevel1691703023866 } from './migration/postgres/1691703023866-add-app-connection-type-to-top-level'
import { AddTagsToRun1692106375081 } from './migration/postgres/1692106375081-AddTagsToRun'
import { AddFileToPostgres1693004806926 } from './migration/postgres/1693004806926-AddFileToPostgres'
import { AddStatusToConnections1693402930301 } from './migration/postgres/1693402930301-AddStatusToConnections'
import { AddUserMetaInformation1693850082449 } from './migration/postgres/1693850082449-AddUserMetaInformation'
import { FixPieceMetadataOrderBug1694367186954 } from './migration/postgres/1694367186954-fix-piece-metadata-order-bug'
import { FileTypeCompression1694691554696 } from './migration/postgres/1694691554696-file-type-compression'
import { Chatbot1694902537040 } from './migration/postgres/1694902537040-Chatbot'
import { AddVisibilityStatusToChatbot1695719749099 } from './migration/postgres/1695719749099-AddVisibilityStatusToChatbot'
import { AddPieceTypeAndPackageTypeToPieceMetadata1695992551156 } from './migration/postgres/1695992551156-add-piece-type-and-package-type-to-piece-metadata'
import { AddArchiveIdToPieceMetadata1696950789636 } from './migration/postgres/1696950789636-add-archive-id-to-piece-metadata'
import { AddPlatformToProject1698065083750 } from './migration/postgres/1698065083750-add-platform-to-project'
import { AddTerminationReason1698323987669 } from './migration/postgres/1698323987669-AddTerminationReason'
import { AddSigningKey1698602417745 } from './migration/postgres/1698602417745-add-signing-key'
import { AddDisplayNameToSigningKey1698698190965 } from './migration/postgres/1698698190965-AddDisplayNameToSigningKey'
import { ManagedAuthnInitial1698700720482 } from './migration/postgres/1698700720482-managed-authn-initial'
import { AddOAuth2AppEntiity1699221414907 } from './migration/postgres/1699221414907-AddOAuth2AppEntiity'
import { AddFilteredPiecesToPlatform1699281870038 } from './migration/postgres/1699281870038-add-filtered-pieces-to-platform'
import { AddSmtpAndPrivacyUrlToPlatform1699491705906 } from './migration/postgres/1699491705906-AddSmtpAndPrivacyUrlToPlatform'
import { AddPlatformIdToUser1699901161457 } from './migration/postgres/1699901161457-add-platform-id-to-user'
import { RemoveUnusedFieldsinBilling1700132368636 } from './migration/postgres/1700132368636-RemoveUnusedFieldsinBilling'
import { AddOtpEntity1700396157624 } from './migration/postgres/1700396157624-add-otp-entity'
import { AddPlatformDefaultLanguage1700406308445 } from './migration/postgres/1700406308445-AddPlatformDefaultLanguage'
import { AddPlatformIdToPieceMetadata1700522340280 } from './migration/postgres/1700522340280-AddPlatformIdToPieceMetadata'
import { MakeStripeCustomerIdNullable1700751925992 } from './migration/postgres/1700751925992-MakeStripeCustomerIdNullable'
import { AddStateToOtp1701084418793 } from './migration/postgres/1701084418793-add-state-to-otp'
import { MigrateEeUsersToOldestPlatform1701261357197 } from './migration/postgres/1701261357197-migrate-ee-users-to-oldest-platform'
import { ModifyProjectMembersAndRemoveUserId1701647565290 } from './migration/postgres/1701647565290-ModifyProjectMembersAndRemoveUserId'
import { AddApiKeys1701716639135 } from './migration/postgres/1701716639135-AddApiKeys'
import { AddEmbeddingFeatureToPlatform1701794452891 } from './migration/postgres/1701794452891-AddEmbeddingFeatureToPlatform'
import { AddPlatformIdToFile1701807681821 } from './migration/postgres/1701807681821-AddPlatformIdToFile'
import { RemoveFlowInstance1702379794665 } from './migration/postgres/1702379794665-remove-flow-instance'
import { AddPlatformIdToFlowTemplates1703411318826 } from './migration/postgres/1703411318826-AddPlatformIdToFlowTemplates'
import { RenameAppNameToPieceName1703711596105 } from './migration/postgres/1703711596105-RenameAppNameToPieceName'
import { AddVerifiedAndChangeStatus1703769034497 } from './migration/postgres/1703769034497-AddVerifiedAndChangeStatus'
import { AddGitRepoMigrationPostgres1704503804056 } from './migration/postgres/1704503804056-AddGitRepoMigrationPostgres'
import { AddGitSyncEnabledToPlatform1704636362533 } from './migration/postgres/1704636362533-AddGitSyncEnabledToPlatform'
import { AddAuthOptionsToPlatform1704667304953 } from './migration/postgres/1704667304953-AddAuthOptionsToPlatform'
import { AddEnableEmailAuthToPlatform1704797979825 } from './migration/postgres/1704797979825-AddEnableEmailAuthToPlatform'
import { RemoveUniqueonAppNameAppCredentials1705586178452 } from './migration/postgres/1705586178452-RemoveUniqueonAppNameAppCredentials'
import { MakePlatformNotNullable1705969874745 } from './migration/postgres/1705969874745-MakePlatformNotNullable'
import { AddCategoriesToPieceMetadataPostgres1707231704973 } from './migration/postgres/1707231704973-AddCategoriesToPieceMetadataPostgres'
import { AddAuditEvents1707614902283 } from './migration/postgres/1707614902283-AddAuditEvents'
import { CreateActivityTable1708515756040 } from './migration/postgres/1708515756040-create-activity-table'
import { AddUniqueStoreConstraint1708521505204 } from './migration/postgres/1708521505204-AddUniqueStoreConstraint'
import { AddLengthLimitsToActivity1708529586342 } from './migration/postgres/1708529586342-add-length-limits-to-activity'
import { AddProjectBilling1708811745694 } from './migration/postgres/1708811745694-AddProjectBilling'
import { AddShowActivityLogToPlatform1708861032399 } from './migration/postgres/1708861032399-add-show-activity-log-to-platform'
import { AddPlatformToPostgres1709052740378 } from './migration/postgres/1709052740378-AddPlatformToPostgres'
import { AddSlugToGitRepo1709151540095 } from './migration/postgres/1709151540095-add-slug-to-git-repo'
import { AddUserEmailToReferral1709500213947 } from './migration/postgres/1709500213947-add-user-email-to-referral'
import { DropUnusedPlatformIndex1709500873378 } from './migration/postgres/1709500873378-DropUnusedPlatformIndex'
import { SetNotNullOnPlatform1709505632771 } from './migration/postgres/1709505632771-SetNotNullOnPlatform'
import { AddPlatformForeignKeyToProjectPostgres1709566642531 } from './migration/postgres/1709566642531-add-platform-foreign-key-to-project-postgres'
import { MigrateWebhookTemplate1709581196564 } from './migration/postgres/1709581196564-migrate-webhook-templates'
import { SetFlowVersionUpdatedByToNullIfUserIsDeletedPostgres1709641016072 } from './migration/postgres/1709641016072-set-flow-version-updated-by-to-null-if-user-is-deleted-postgres'
import { MoveGeneratedByFromSigningKeyToAuditEventPostgres1709669091258 } from './migration/postgres/1709669091258-move-generated-by-from-signing-key-to-audit-event-postgres'
import { AddMappingStateToGit1709753080714 } from './migration/postgres/1709753080714-AddMappingStateToGit'
import { AddAuthorsToPieces1710098373707 } from './migration/postgres/1710098373707-AddAuthorsToPieces'
import { AddDeletedToProjectPostgres1710243591721 } from './migration/postgres/1710243591721-add-deleted-to-project-postgres'
import { CascadeProjectDeleteAppCredentialsAndConnectionKey1710720610669 } from './migration/postgres/1710720610669-cascade-project-delete-app-credentials-and-connection-key'
import { CascadeProjectDeleteToActivity1710720610670 } from './migration/postgres/1710720610670-cascade-project-delete-activity'
import { AddBranchTypeToGit1711073772867 } from './migration/postgres/1711073772867-AddBranchTypeToGit'
import { MigrateInputUiInfo1711411372480 } from './migration/postgres/1711411372480-migrateInputUiInfo'
import { AddProjectUsageColumnToPiece1711768296861 } from './migration/postgres/1711768296861-AddProjectUsageColumnToPiece'
import { AddPieceTags1712107871405 } from './migration/postgres/1712107871405-AddPieceTags'
import { PiecesProjectLimits1712279318440 } from './migration/postgres/1712279318440-PiecesProjectLimits'
import { RemoveUniqueEmailOnUser1713221809186 } from './migration/postgres/1713221809186-RemoveUniqueEmailOnUser'
import { AddPlatformRoleToUser1713302610746 } from './migration/postgres/1713302610746-AddPlatformRoleToUser'
import { AddUniqueNameToFolder1713643694049 } from './migration/postgres/1713643694049-AddUniqueNameToFolder'
import { AddFeaturesToPlatform1714145914415 } from './migration/postgres/1714145914415-AddFeaturesToPlatform'
import { UnifyEnterpriseWithCloud1714249840058 } from './migration/postgres/1714249840058-UnifyEnterpriseWithCloud'
import { AddIssueEntityPostgres1714904516114 } from './migration/postgres/1714904516114-AddIssueEntityPostgres'
import { AddAlertsEntityPostgres1716989780835 } from './migration/postgres/1716989780835-AddAlertsEntityPostgres'
import { AddPremiumPiecesColumnPostgres1717370717678 } from './migration/postgres/1717370717678-AddPremiumPiecesColumnPostgres'
import { AddUserInvitation1717960689650 } from './migration/postgres/1717960689650-AddUserInvitation'
import { ModifyProjectMembers1717961669938 } from './migration/postgres/1717961669938-ModifyProjectMembers'
import { AddWorkerMachine1720101280025 } from './migration/postgres/1720101280025-AddWorkerMachine'
import { MigrateAuditEventSchema1723489038729 } from './migration/postgres/1723489038729-MigrateAuditEventSchema'
import { AddAnalyticsToPlatform1725113652923 } from './migration/postgres/1725113652923-AddAnalyticsToPlatform'
import { LogFileRelationWithFlowRun1725639666232 } from './migration/postgres/1725639666232-LogFileRelationWithFlowRun'
import { AddLogsFileIdIndex1725699690971 } from './migration/postgres/1725699690971-AddLogsFileIdIndex'
import { SupportS3Files1726364421096 } from './migration/postgres/1726364421096-SupportS3Files'
import { AddAiProviderTable1726445983043 } from './migration/postgres/1726445983043-AddAiProviderTable'
import { AddAiTokensForProjectPlan1726446092010 } from './migration/postgres/1726446092010-AddAiTokensForProjectPlan'
import { RemovePremiumPieces1727865841722 } from './migration/postgres/1727865841722-RemovePremiumPieces'
import { MigrateSMTPInPlatform1729602169179 } from './migration/postgres/1729602169179-MigrateSMTPInPlatform'
import { AddPinnedPieces1729776414647 } from './migration/postgres/1729776414647-AddPinnedPieces'
import { AddConnectionOwner1730123432651 } from './migration/postgres/1730123432651-AddConnectionOwner'
import { AppConnectionsSetNull1730627612799 } from './migration/postgres/1730627612799-AppConnectionsSetNull'
import { AddFlowSchemaVersion1730760434336 } from './migration/postgres/1730760434336-AddFlowSchemaVersion'
import { StoreTriggerEventsInFile1731247581852 } from './migration/postgres/1731247581852-StoreTriggerEventsInFile'
import { CreateProjectRoleTable1731424289830 } from './migration/postgres/1731424289830-CreateProjectRoleTable'
import { MigrateConnectionNames1731428722977 } from './migration/postgres/1731428722977-MigrateConnectionNames'
import { AddGlobalConnectionsAndRbacForPlatform1731532843905 } from './migration/postgres/1731532843905-AddGlobalConnectionsAndRbacForPlatform'
import { AddAuditLogIndicies1731711188507 } from './migration/postgres/1731711188507-AddAuditLogIndicies'
import { AddIndiciesToRunAndTriggerData1732324567513 } from './migration/postgres/1732324567513-AddIndiciesToRunAndTriggerData'
import { AddProjectRelationInUserInvitation1732790412900 } from './migration/postgres/1732790673766-AddProjectRelationInUserInvitation'
<<<<<<< HEAD
import { CreateProjectReleaseTable1734418823028 } from './migration/postgres/1734418823028-CreateProjectReleaseTable'
import { AddReleasesEnablingBoolean1734429537542 } from './migration/postgres/1734429537542-AddReleasesEnablingBoolean'
import { RenameGitSyncToEnvironment1734431436773 } from './migration/postgres/1734431436773-RenameGitSyncToEnvironment'
=======
import { RemoveWorkerType1734439097357 } from './migration/postgres/1734439097357-RemoveWorkerType'
import { AddCopilotSettings1734479886363 } from './migration/postgres/1734479886363-AddCopilotSettings'
>>>>>>> 98d1437b

const getSslConfig = (): boolean | TlsOptions => {
    const useSsl = system.get(AppSystemProp.POSTGRES_USE_SSL)
    if (useSsl === 'true') {
        return {
            ca: system.get(AppSystemProp.POSTGRES_SSL_CA)?.replace(/\\n/g, '\n'),
        }
    }
    return false
}

const getMigrations = (): (new () => MigrationInterface)[] => {
    const commonMigration = [
        FlowAndFileProjectId1674788714498,
        initializeSchema1676238396411,
        encryptCredentials1676505294811,
        removeStoreAction1676649852890,
        billing1677286751592,
        addVersionToPieceSteps1677521257188,
        productEmbed1677894800372,
        addtriggerevents1678621361185,
        removeCollectionVersion1678492809093,
        addEventRouting1678382946390,
        bumpFixPieceVersions1678928503715,
        migrateSchedule1679014156667,
        addNotificationsStatus1680563747425,
        AddInputUiInfo1681107443963,
        CreateWebhookSimulationSchema1680698259291,
        RemoveCollections1680986182074,
        StoreAllPeriods1681019096716,
        AllowNullableStoreEntryAndTrigger1683040965874,
        RenameNotifications1683195711242,
        ListFlowRunsIndices1683199709317,
        ProjectNotifyStatusNotNull1683458275525,
        FlowRunPauseMetadata1683552928243,
        ChangeVariableSyntax1683898241599,
        PieceMetadata1685537054805,
        AddProjectIdToPieceMetadata1686090319016,
        UnifyPieceName1686138629812,
        AddScheduleOptions1687384796637,
        AddAuthToPiecesMetadata1688922241747,
        AddUpdatedByInFlowVersion1689292797727,
        AddTasksToRun1689351564290,
        AddAppConnectionTypeToTopLevel1691703023866,
        AddTagsToRun1692106375081,
        AddFileToPostgres1693004806926,
        AddStatusToConnections1693402930301,
        AddUserMetaInformation1693850082449,
        FixPieceMetadataOrderBug1694367186954,
        FileTypeCompression1694691554696,
        Chatbot1694902537040,
        AddVisibilityStatusToChatbot1695719749099,
        AddPieceTypeAndPackageTypeToPieceMetadata1695992551156,
        AddPieceTypeAndPackageTypeToFlowVersion1696245170061,
        AddArchiveIdToPieceMetadata1696950789636,
        StoreCodeInsideFlow1697969398200,
        AddPlatformToProject1698065083750,
        AddTerminationReason1698323987669,
        ManagedAuthnInitial1698700720482,
        UpdateUserStatusRenameShadowToInvited1699818680567,
        AddPlatformIdToUser1699901161457,
        AddPlatformIdToPieceMetadata1700522340280,
        AddPartialUniqueIndexForEmailAndPlatformIdIsNull1701096458822,
        AddPlatformIdToFile1701807681821,
        RemoveFlowInstance1702379794665,
        RenameAppNameToPieceName1703711596105,
        AddVerifiedAndChangeStatus1703769034497,
        AddTriggerTestStrategy1707087022764,
        AddCategoriesToPieceMetadataPostgres1707231704973,
        AddUniqueStoreConstraint1708521505204,
        SetFlowVersionUpdatedByToNullIfUserIsDeletedPostgres1709641016072,
        MigrateWebhook1709581196563,
        AddAuthorsToPieces1710098373707,
        AddDeletedToProjectPostgres1710243591721,
        MigrateInputUiInfo1711411372480,
        AddProjectUsageColumnToPiece1711768296861,
        AddPieceTags1712107871405,
        RemoveUniqueEmailOnUser1713221809186,
        AddPlatformRoleToUser1713302610746,
        AddUniqueNameToFolder1713643694049,
        AddFeaturesToPlatform1714145914415,
        AddIssueEntityPostgres1714904516114,
        RemoveShowActivityLog1716105958530,
        AddDurationForRuns1716725027424,
        AddAlertsEntityPostgres1716989780835,
        AddUserInvitation1717960689650,
        AddPremiumPiecesColumnPostgres1717370717678,
        AddWorkerMachine1720101280025,
        ChangeEventRoutingConstraint1723549873495,
        AddAnalyticsToPlatform1725113652923,
        RemoveUniqueConstraintOnStepFile1725570317713,
        LogFileRelationWithFlowRun1725639666232,
        AddLogsFileIdIndex1725699690971,
        AddAiProviderTable1726445983043,
        SupportS3Files1726364421096,
        AddUserSessionId1727130193726,
        RemovePremiumPieces1727865841722,
        AddLicenseKeyIntoPlatform1728827704109,
        ChangeProjectUniqueConstraintToPartialIndex1729098769827,
        MigrateSMTPInPlatform1729602169179,
        AddPinnedPieces1729776414647,
        AddConnectionOwner1730123432651,
        AppConnectionsSetNull1730627612799,
        AddFlowSchemaVersion1730760434336,
        SwitchToRouter1731019013340,
        StoreTriggerEventsInFile1731247581852,
        CreateProjectRoleTable1731424289830,
        MigrateConnectionNames1731428722977,
        AddGlobalConnectionsAndRbacForPlatform1731532843905,
        AddIndiciesToRunAndTriggerData1732324567513,
        AddProjectRelationInUserInvitation1732790412900,
<<<<<<< HEAD
        CreateProjectReleaseTable1734418823028,
        AddReleasesEnablingBoolean1734429537542,
        RenameGitSyncToEnvironment1734431436773,
=======
        RemoveWorkerType1734439097357,
        AddCopilotSettings1734479886363,
>>>>>>> 98d1437b
    ]

    const edition = system.getEdition()
    switch (edition) {
        case ApEdition.CLOUD:
        case ApEdition.ENTERPRISE:
            commonMigration.push(
                AddTemplates1685538145476,
                AddPinnedAndBlogUrlToTemplates1686133672743,
                AddPinnedOrder1686154285890,
                AddProjectIdToTemplate1688083336934,
                FlowTemplateAddUserIdAndImageUrl1694379223109,
                AddFeaturedDescriptionAndFlagToTemplates1694604120205,
                AddProjectMembers1689177797092,
                ProjectMemberRelations1694381968985,
                AddPlatform1697717995884,
                AddCustomDomain1698077078271,
                AddSigningKey1698602417745,
                AddDisplayNameToSigningKey1698698190965,
                AddOAuth2AppEntiity1699221414907,
                AddFilteredPiecesToPlatform1699281870038,
                AddSmtpAndPrivacyUrlToPlatform1699491705906,
                AddOtpEntity1700396157624,
                AddPlatformDefaultLanguage1700406308445,
                MakeStripeSubscriptionNullable1685053959806,
                AddBillingParameters1688739844617,
                AddTasksPerDays1689336533370,
                RemoveCalculatedMetrics1689806173642,
                ModifyBilling1694902537045,
                RemoveUnusedFieldsinBilling1700132368636,
                AddDatasourcesLimit1695916063833,
                MakeStripeCustomerIdNullable1700751925992,
                AddStateToOtp1701084418793,
                ModifyProjectMembersAndRemoveUserId1701647565290,
                AddApiKeys1701716639135,
                AddEmbeddingFeatureToPlatform1701794452891,
                AddPlatformIdToFlowTemplates1703411318826,
                AddAuthOptionsToPlatform1704667304953,
                AddEnableEmailAuthToPlatform1704797979825,
                AddGitRepoMigrationPostgres1704503804056,
                AddGitSyncEnabledToPlatform1704636362533,
                AddAuditEvents1707614902283,
                CreateActivityTable1708515756040,
                AddLengthLimitsToActivity1708529586342,
                AddShowActivityLogToPlatform1708861032399,
                MakePlatformNotNullable1705969874745,
                AddSlugToGitRepo1709151540095,
                DropUnusedPlatformIndex1709500873378,
                MigrateWebhookTemplate1709581196564,
                AddPlatformForeignKeyToProjectPostgres1709566642531,
                MoveGeneratedByFromSigningKeyToAuditEventPostgres1709669091258,
                AddMappingStateToGit1709753080714,
                CascadeProjectDeleteToActivity1710720610670,
                AddBranchTypeToGit1711073772867,
                PiecesProjectLimits1712279318440,
                
                // Cloud Only Migrations, before unifing the migrations.
                ChangeToJsonToKeepKeysOrder1685991260335,
                AddPieceTypeAndPackageTypeToFlowTemplate1696245170062,
                RemoveUniqueonAppNameAppCredentials1705586178452,
                CascadeProjectDeleteAppCredentialsAndConnectionKey1710720610669,
                // Enterprise Only Migrations, before unifing the migrations.
                MigrateEeUsersToOldestPlatform1701261357197,
                UnifyEnterpriseWithCloud1714249840058,
                // Cloud Only Entities, But we need to run them for Enterprise as well.
                AddAppSumo1688943462327,
                AddReferral1690459469381,
                AddUserEmailToReferral1709500213947,
                AddProjectBilling1708811745694,

                // New Migration After Unifying
                ModifyProjectMembers1717961669938,
                MigrateAuditEventSchema1723489038729,
                AddAiTokensForProjectPlan1726446092010,
                AddAuditLogIndicies1731711188507,

            )
            break
        case ApEdition.COMMUNITY:
            commonMigration.push(
                AddPlatformToPostgres1709052740378,
                SetNotNullOnPlatform1709505632771,
            )
            break
    }

    return commonMigration
}

const getMigrationConfig = (): MigrationConfig => {
    const env = system.getOrThrow<ApEnvironment>(AppSystemProp.ENVIRONMENT)

    if (env === ApEnvironment.TESTING) {
        return {}
    }

    return {
        migrationsRun: true,
        migrationsTransactionMode: 'each',
        migrations: getMigrations(),
    }
}

export const createPostgresDataSource = (): DataSource => {
    const migrationConfig = getMigrationConfig()
    const url = system.get(AppSystemProp.POSTGRES_URL)

    if (!isNil(url)) {
        return new DataSource({
            type: 'postgres',
            url,
            ssl: getSslConfig(),
            ...migrationConfig,
            ...commonProperties,
        })
    }

    const database = system.getOrThrow(AppSystemProp.POSTGRES_DATABASE)
    const host = system.getOrThrow(AppSystemProp.POSTGRES_HOST)
    const password = system.getOrThrow(AppSystemProp.POSTGRES_PASSWORD)
    const serializedPort = system.getOrThrow(AppSystemProp.POSTGRES_PORT)
    const port = Number.parseInt(serializedPort, 10)
    const username = system.getOrThrow(AppSystemProp.POSTGRES_USERNAME)

    return new DataSource({
        type: 'postgres',
        host,
        port,
        username,
        password,
        database,
        ssl: getSslConfig(),
        ...migrationConfig,
        ...commonProperties,
    })
}

type MigrationConfig = {
    migrationsRun?: boolean
    migrationsTransactionMode?: 'all' | 'none' | 'each'
    migrations?: (new () => MigrationInterface)[]
}<|MERGE_RESOLUTION|>--- conflicted
+++ resolved
@@ -166,14 +166,11 @@
 import { AddAuditLogIndicies1731711188507 } from './migration/postgres/1731711188507-AddAuditLogIndicies'
 import { AddIndiciesToRunAndTriggerData1732324567513 } from './migration/postgres/1732324567513-AddIndiciesToRunAndTriggerData'
 import { AddProjectRelationInUserInvitation1732790412900 } from './migration/postgres/1732790673766-AddProjectRelationInUserInvitation'
-<<<<<<< HEAD
 import { CreateProjectReleaseTable1734418823028 } from './migration/postgres/1734418823028-CreateProjectReleaseTable'
 import { AddReleasesEnablingBoolean1734429537542 } from './migration/postgres/1734429537542-AddReleasesEnablingBoolean'
 import { RenameGitSyncToEnvironment1734431436773 } from './migration/postgres/1734431436773-RenameGitSyncToEnvironment'
-=======
 import { RemoveWorkerType1734439097357 } from './migration/postgres/1734439097357-RemoveWorkerType'
 import { AddCopilotSettings1734479886363 } from './migration/postgres/1734479886363-AddCopilotSettings'
->>>>>>> 98d1437b
 
 const getSslConfig = (): boolean | TlsOptions => {
     const useSsl = system.get(AppSystemProp.POSTGRES_USE_SSL)
@@ -285,14 +282,11 @@
         AddGlobalConnectionsAndRbacForPlatform1731532843905,
         AddIndiciesToRunAndTriggerData1732324567513,
         AddProjectRelationInUserInvitation1732790412900,
-<<<<<<< HEAD
         CreateProjectReleaseTable1734418823028,
         AddReleasesEnablingBoolean1734429537542,
         RenameGitSyncToEnvironment1734431436773,
-=======
         RemoveWorkerType1734439097357,
         AddCopilotSettings1734479886363,
->>>>>>> 98d1437b
     ]
 
     const edition = system.getEdition()
