--- conflicted
+++ resolved
@@ -89,11 +89,8 @@
 import { AddManualTaskTable1742304913465 } from './migration/sqlite/1742304913465-AddManualTaskTable'
 import { AddDataColumnToFieldEntity1742390870702 } from './migration/sqlite/1742390870702-AddDataColumnToFieldEntity'
 import { ChangeManualTasksToTodoSqlite1742432169253 } from './migration/sqlite/1742432169253-ChangeManualTasksToTodoSqlite'
-<<<<<<< HEAD
 import { AddMCPSqlite1743127177235 } from './migration/sqlite/1743127177235-AddMCPSqlite'
-=======
 import { RenameApprovalUrlToResolveUrl1742991301509 } from './migration/sqlite/1742991301509-RenameApprovalUrlToResolveUrl'
->>>>>>> 79ed8c6c
 
 const getSqliteDatabaseFilePath = (): string => {
     const apConfigDirectoryPath = system.getOrThrow(AppSystemProp.CONFIG_PATH)
@@ -200,11 +197,8 @@
         AddDataColumnToFieldEntity1742390870702,
         AddManualTaskTable1742304913465,
         ChangeManualTasksToTodoSqlite1742432169253,
-<<<<<<< HEAD
         AddMCPSqlite1743127177235,
-=======
         RenameApprovalUrlToResolveUrl1742991301509,
->>>>>>> 79ed8c6c
     ]
     const edition = system.getEdition()
     if (edition !== ApEdition.COMMUNITY) {
