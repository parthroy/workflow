import { mkdirSync } from 'node:fs'
import path from 'node:path'
import { AppSystemProp } from '@activepieces/server-shared'
import { ApEdition, ApEnvironment } from '@activepieces/shared'
import { DataSource, MigrationInterface } from 'typeorm'
import { system } from '../helper/system/system'
import { commonProperties } from './database-connection'
import { AddPieceTypeAndPackageTypeToFlowVersion1696245170061 } from './migration/common/1696245170061-add-piece-type-and-package-type-to-flow-version'
import { StoreCodeInsideFlow1697969398200 } from './migration/common/1697969398200-store-code-inside-flow'
import { UpdateUserStatusRenameShadowToInvited1699818680567 } from './migration/common/1699818680567-update-user-status-rename-shadow-to-invited'
import { AddPartialUniqueIndexForEmailAndPlatformIdIsNull1701096458822 } from './migration/common/1701096458822-add-partial-unique-index-for-email-and-platform-id-is-null'
import { AddTriggerTestStrategy1707087022764 } from './migration/common/1707087022764-add-trigger-test-strategy'
import { MigrateWebhook1709581196563 } from './migration/common/1709581196563-migrate-webhook'
import { RemoveShowActivityLog1716105958530 } from './migration/common/1716105958530-RemoveShowActivityLog'
import { AddDurationForRuns1716725027424 } from './migration/common/1716725027424-AddDurationForRuns'
import { ChangeEventRoutingConstraint1723549873495 } from './migration/common/1723549873495-ChangeEventRoutingConstraint'
import { RemoveUniqueConstraintOnStepFile1725570317713 } from './migration/common/1725570317713-RemoveUniqueConstraintOnStepFile'
import { AddUserSessionId1727130193726 } from './migration/common/1727130193726-AddUserSessionId'
import { AddLicenseKeyIntoPlatform1728827704109 } from './migration/common/1728827704109-AddLicenseKeyIntoPlatform'
import { ChangeProjectUniqueConstraintToPartialIndex1729098769827 } from './migration/common/1729098769827-ChangeProjectUniqueConstraintToPartialIndex'
import { SwitchToRouter1731019013340 } from './migration/common/1731019013340-switch-to-router'
import { ChangeExternalIdsForTables1747346473001 } from './migration/common/1747346473001-ChangeExternalIdsForTables'
import { UpgradePieceVersionsToLatest1748253670449 } from './migration/common/1748253670449-UpgradePieceVersionsToLatest'
import { DeprecateApproval1748648340742 } from './migration/common/1748648340742-DeprecateApproval'
import { InitialSql3Migration1690195839899 } from './migration/sqlite/1690195839899-InitialSql3Migration'
import { AddAppConnectionTypeToTopLevel1691706020626 } from './migration/sqlite/1691706020626-add-app-connection-type-to-top-level'
import { AddTagsToRunSqlite1692056190942 } from './migration/sqlite/1692056190942-AddTagsToRunSqlite'
import { AddStepFileSqlite1692958076906 } from './migration/sqlite/1692958076906-AddStepFileSqlite'
import { AddStatusToConnectionsSqlite1693402376520 } from './migration/sqlite/1693402376520-AddStatusToConnectionsSqlite'
import { AddImageUrlAndTitleToUser1693774053027 } from './migration/sqlite/1693774053027-AddImageUrlAndTitleToUser'
import { FileTypeCompression1694695212159 } from './migration/sqlite/1694695212159-file-type-compression'
import { AddPieceTypeAndPackageTypeToPieceMetadata1696016228398 } from './migration/sqlite/1696016228398-add-piece-type-and-package-type-to-piece-metadata'
import { AddChatBotSqlite1696029443045 } from './migration/sqlite/1696029443045-AddChatBotSqlite'
import { AddArchiveIdToPieceMetadata1696956123632 } from './migration/sqlite/1696956123632-add-archive-id-to-piece-metadata'
import { AddPlatformToProject1698078715730 } from './migration/sqlite/1698078715730-add-platform-to-project'
import { AddTerminationReasonSqlite1698323327318 } from './migration/sqlite/1698323327318-AddTerminationReason'
import { AddExternalIdSqlite1698857968495 } from './migration/sqlite/1698857968495-AddExternalIdSqlite'
import { AddPlatformIdToUserSqlite1700147448410 } from './migration/sqlite/1700147448410-AddPlatformIdToUserSqlite'
import { AddPlatformIdToPieceMetadataSqlite1700524446967 } from './migration/sqlite/1700524446967-AddPlatformIdToPieceMetadataSqlite'
import { AddPlatformIdToFileSqlite1701808264444 } from './migration/sqlite/1701808264444-AddPlatformIdToFileSqlite'
import { RemoveFlowInstanceSqlite1702412280963 } from './migration/sqlite/1702412280963-remove-flow-instance-sqlite'
import { UpdateStatusInUserSqlite1703713027818 } from './migration/sqlite/1703713027818-UpdateStatusInUserSqlite'
import { RenameAppNameToPieceNameSqlite1703713475755 } from './migration/sqlite/1703713475755-RenameAppNameToPieceNameSqlite'
import { AddVerifiedAndChangeStatusSqlite1703768553820 } from './migration/sqlite/1703768553820-AddVerifiedAndChangeStatusSqlite'
import { AddCategoriesToPieceMetadata1707229986819 } from './migration/sqlite/1707229986819-AddCategoriesToPieceMetadata'
import { AddUniqueStoreConstraint1708527446535 } from './migration/sqlite/1708527446535-AddUniqueStoreConstraint'
import { CreateDefaultPlaformSqlite1709051625110 } from './migration/sqlite/1709051625110-CreateDefaultPlaformSqlite'
import { AddPlatformForeignKeyToProjectSqlite1709566629593 } from './migration/sqlite/1709566629593-add-platform-foreign-key-to-project-sqlite'
import { AddAuthorsToPieces1710098009544 } from './migration/sqlite/1710098009544-AddAuthorsToPieces'
import { AddDeletedToProjectSqlite1710248182409 } from './migration/sqlite/1710248182409-add-deleted-to-project-sqlite'
import { AddMissingInputUiInfoSqlite1711412511624 } from './migration/sqlite/1711412511624-AddMissingInputUiInfoSqlite'
import { AddProjectUsageColumnToPieceSqlite1711768479150 } from './migration/sqlite/1711768479150-AddProjectUsageColumnToPieceSqlite'
import { AddTagsToPiecesSqlite1712180673961 } from './migration/sqlite/1712180673961-AddTagsToPiecesSqlite'
import { RemoveUniqueEmailOnUser1713222892743 } from './migration/sqlite/1713222892743-RemoveUniqueEmailOnUser'
import { AddPlatformRole1713271221154 } from './migration/sqlite/1713271221154-AddPlatformRole'
import { AddUniqueNameToFolderSqlite1713645171373 } from './migration/sqlite/1713645171373-AddUniqueNameToFolderSqlite'
import { AddFeatureFlagsToPlatform1714137103728 } from './migration/sqlite/1714137103728-AddFeatureFlagsToPlatform'
import { AddIssueEntitySqlite1714900626443 } from './migration/sqlite/1714900626443-AddIssueEntitySqlite'
import { AddAlertsEntitySqlite1717239613259 } from './migration/sqlite/1717239613259-AddAlertsEntitySqlite'
import { AddPremiumPiecesColumnSqlite1717443603235 } from './migration/sqlite/1717443603235-AddPremiumPiecesColumnSqlite'
import { AddUserInvitationSqlite1717943564437 } from './migration/sqlite/1717943564437-AddUserInvitationSqlite'
import { AddWorkerMachineSqlite1720100928449 } from './migration/sqlite/1720100928449-AddWorkerMachineSqlite'
import { AddAnalyticsToPlatformSqlite1725151368300 } from './migration/sqlite/1725151368300-AddAnalyticsToPlatformSqlite'
import { LogFileRelationWithFlowRunSqlite1725637505836 } from './migration/sqlite/1725637505836-LogFileRelationWithFlowRunSqlite'
import { AddLogsFileIdIndexSqlite1725699920020 } from './migration/sqlite/1725699920020-AddLogsFileIdIndexSqlite'
import { SupportS3FilesSqlite1726363932745 } from './migration/sqlite/1726363932745-SupportS3FilesSqlite'
import { AddAiProviderSqlite1726446345221 } from './migration/sqlite/1726446345221-AddAiProviderSqlite'
import { RemovePremiumPiecesSqlite1727865697005 } from './migration/sqlite/1727865697005-RemovePremiumPiecesSqlite'
import { UpdatePlaformInSqlite1729330108485 } from './migration/sqlite/1729330108485-UpdatePlaformInSqlite'
import { MigrateSMTPInPlatformSqlite1729601402320 } from './migration/sqlite/1729601402320-MigrateSMTPInPlatformSqlite'
import { AddPinnedPiecesSqlite1729774033945 } from './migration/sqlite/1729774033945-AddPinnedPiecesSqlite'
import { AddConnectionOwnerSqlite1730121414658 } from './migration/sqlite/1730121414658-AddConnectionOwnerSqlite'
import { AppConnectionsSetNullSqlite1730627777709 } from './migration/sqlite/1730627777709-AppConnectionsSetNullSqlite'
import { AddFlowSchemaVersionSqlite1730760312426 } from './migration/sqlite/1730760312426-AddFlowSchemaVersionSqlite'
import { StoreTriggerEventsInFileSqlite1731247180217 } from './migration/sqlite/1731247180217-StoreTriggerEventsInFileSqlite'
import { MigrateConnectionNamesSqlite1731443310900 } from './migration/sqlite/1731443310900-MigrateConnectionNamesSqlite'
import { AddGlobalConnectionsAndRbacForPlatformSqlite1731604290560 } from './migration/sqlite/1731604290560-AddGlobalConnectionsAndRbacForPlatformSqlite'
import { AddIndiciesToTriggerEventSqlite1732324359348 } from './migration/sqlite/1732324359348-AddIndiciesToTriggerEventSqlite'
import { AddIndiciesToRunSqlite1732324481815 } from './migration/sqlite/1732324481815-AddIndiciesToRunSqlite'
import { CreateProjectRoleTableSqlite1732482844483 } from './migration/sqlite/1732482844483-CreateProjectRoleTableSqlite'
import { AddProjectRelationInUserInvitationSqlite1732791068873 } from './migration/sqlite/1732791068873-AddProjectRelationInUserInvitationSqlite'
import { TablesProductSqlite1734354249984 } from './migration/sqlite/1734354249984-TablesProductSqlite'
import { RemoveWorkerTypeSqlite1734439194575 } from './migration/sqlite/1734439194575-RemoveWorkerTypeSqlite'
import { AddCopilotSettingsSqlite1734479435668 } from './migration/sqlite/1734479435668-AddCopilotSettingsSqlite'
import { FieldAndRecordAndCellProjectId1734967659746 } from './migration/sqlite/1734967659746-FieldAndRecordAndCell_ProjectIdSqlite'
import { AddCellUniqueIndex1735057433052 } from './migration/sqlite/1735057433052-AddCellUniqueIndexSqlite'
import { AddExternalIdForFlowSqlite1735262810939 } from './migration/sqlite/1735262810939-AddExternalIdForFlowSqlite'
import { AddUserIdentitySqlite1735602676499 } from './migration/sqlite/1735602676499-AddUserIdentitySqlite'
import { TableWebhooksSqlite1737550783153 } from './migration/sqlite/1737550783153-TableWebhooksSqlite'
import { RestrictPiecesSqlite1739544872722 } from './migration/sqlite/1739544872722-RestrictPiecesSqlite'
import { TableWebhooksIsArraySqlite1741668828922 } from './migration/sqlite/1741668828922-TableWebhooksIsArraySqlite'
import { AddManualTaskTable1742304913465 } from './migration/sqlite/1742304913465-AddManualTaskTable'
import { AddDataColumnToFieldEntity1742390870702 } from './migration/sqlite/1742390870702-AddDataColumnToFieldEntity'
import { ChangeManualTasksToTodoSqlite1742432169253 } from './migration/sqlite/1742432169253-ChangeManualTasksToTodoSqlite'
import { RenameApprovalUrlToResolveUrl1742991301509 } from './migration/sqlite/1742991301509-RenameApprovalUrlToResolveUrl'
import { AddMCPSqlite1743127177235 } from './migration/sqlite/1743127177235-AddMCPSqlite'
import { AddMetadataFields1743780156664 } from './migration/sqlite/1743780156664-AddMetadataFields'
import { AddLastChangelogDismissedSQLITE1744053922591 } from './migration/sqlite/1744053922591-AddLastChangelogDismissedSQLITE'
import { AddRecordIndexForTableIdAndProjectIdAndRecordId1744104496262 } from './migration/sqlite/1744104496262-AddRecordIndexForTableIdAndProjectIdAndRecordId'
import { AddMcpPieceSqlite1744822233873 } from './migration/sqlite/1744822233873-AddMcpPieceSqlite'
import { RenameTodoVariantName1745269828603 } from './migration/sqlite/1745269828603-RenameTodoVariantName'
import { AddConnectionIdsToFlowVersion1745531870426 } from './migration/sqlite/1745531870426-AddConnectionIdsToFlowVersion'
import { AddExternalIdForTablesAndFieldsSQLITE1746367601605 } from './migration/sqlite/1746367601605-AddExternalIdForTablesAndFieldsSQLITE'
import { MakeExternalIdNotNullableSqlite1746529105649 } from './migration/sqlite/1746529105649-MakeExternalIdNotNullableSqlite'
import { ChangeMcpPieceForeignKey1746543346220 } from './migration/sqlite/1746543346220-ChangeMcpPieceForeignKey'
import { AddI18nColumnToPieceMetadata1746714949131 } from './migration/sqlite/1746714949131-AddI18nColumnToPieceMetadata'
import { AddHandshakeConfigurationToFlowSqlite1746845932780 } from './migration/sqlite/1746845932780-AddHandshakeConfigurationToFlowSqlite'
import { AddFolderDisplayOrder1747062679388 } from './migration/sqlite/1747062679388-AddFolderDisplayOrder'
import { RemoveFeatureFlagsFromSqlite1747824740845 } from './migration/sqlite/1747824740845-RemoveFeatureFlagsFromSqlite'
import { AddMcpToolEntitySQLITE1748365593414 } from './migration/sqlite/1748365593414-AddMcpToolEntitySQLITE'
import { AddMcpRunEntitySQLITE1748365786218 } from './migration/sqlite/1748365786218-AddMcpRunEntitySQLITE'
import { AddAgentsSqlite1748573768714 } from './migration/sqlite/1748573768714-AddAgentsSqlite'
import { AIProviderRefactorSqlite1748824241409 } from './migration/sqlite/1748824241409-AIProviderRefactorSqlite'
import { AddMcpToolFlowCascadeDeleteSqlite1749129178686 } from './migration/sqlite/1749129178686-AddMcpToolFlowCascadeDeleteSqlite'
<<<<<<< HEAD
import { AIUsageSqlite1750074241300 } from './migration/sqlite/1750074241300-AIUsageSqlite'
=======
import { RemoveDefaultLocaleFromPlatform1749735242946 } from './migration/sqlite/1749735242946-removeDefaultLocaleFromPlatform'
import { AddAgentsSqlite1749953500521 } from './migration/sqlite/1749953500521-AddAgentsSqlite'
import { AddStepToIssuesTableSqlite1750017482244 } from './migration/sqlite/1750017482244-AddStepToIssuesTableSqlite'
import { MakeStepNameOptionalSqlite1750025280435 } from './migration/sqlite/1750025280435-MakeStepNameOptionalSqlite'
import { RemoveUniqueOnFlowSqlite1750093133906 } from './migration/sqlite/1750093133906-RemoveUniqueOnFlowSqlite'
>>>>>>> a46d149f

const getSqliteDatabaseFilePath = (): string => {
    const apConfigDirectoryPath = system.getOrThrow(AppSystemProp.CONFIG_PATH)
    mkdirSync(apConfigDirectoryPath, { recursive: true })
    return path.resolve(path.join(apConfigDirectoryPath, 'database.sqlite'))
}

const getSqliteDatabaseInMemory = (): string => {
    return ':memory:'
}

const getSqliteDatabase = (): string => {
    const env = system.getOrThrow<ApEnvironment>(AppSystemProp.ENVIRONMENT)

    if (env === ApEnvironment.TESTING) {
        return getSqliteDatabaseInMemory()
    }
    return getSqliteDatabaseFilePath()
}

const getMigrations = (): (new () => MigrationInterface)[] => {
    const communityMigrations = [
        InitialSql3Migration1690195839899,
        AddAppConnectionTypeToTopLevel1691706020626,
        AddTagsToRunSqlite1692056190942,
        AddStepFileSqlite1692958076906,
        AddStatusToConnectionsSqlite1693402376520,
        AddImageUrlAndTitleToUser1693774053027,
        AddChatBotSqlite1696029443045,
        FileTypeCompression1694695212159,
        AddPieceTypeAndPackageTypeToPieceMetadata1696016228398,
        AddPieceTypeAndPackageTypeToFlowVersion1696245170061,
        AddArchiveIdToPieceMetadata1696956123632,
        StoreCodeInsideFlow1697969398200,
        AddPlatformToProject1698078715730,
        AddTerminationReasonSqlite1698323327318,
        AddExternalIdSqlite1698857968495,
        UpdateUserStatusRenameShadowToInvited1699818680567,
        AddPlatformIdToUserSqlite1700147448410,
        AddPlatformIdToPieceMetadataSqlite1700524446967,
        AddPartialUniqueIndexForEmailAndPlatformIdIsNull1701096458822,
        AddPlatformIdToFileSqlite1701808264444,
        RemoveFlowInstanceSqlite1702412280963,
        UpdateStatusInUserSqlite1703713027818,
        RenameAppNameToPieceNameSqlite1703713475755,
        AddVerifiedAndChangeStatusSqlite1703768553820,
        AddTriggerTestStrategy1707087022764,
        AddCategoriesToPieceMetadata1707229986819,
        AddUniqueStoreConstraint1708527446535,
        CreateDefaultPlaformSqlite1709051625110,
        MigrateWebhook1709581196563,
        AddPlatformForeignKeyToProjectSqlite1709566629593,
        AddAuthorsToPieces1710098009544,
        AddDeletedToProjectSqlite1710248182409,
        AddMissingInputUiInfoSqlite1711412511624,
        AddProjectUsageColumnToPieceSqlite1711768479150,
        AddTagsToPiecesSqlite1712180673961,
        RemoveUniqueEmailOnUser1713222892743,
        AddPlatformRole1713271221154,
        AddUniqueNameToFolderSqlite1713645171373,
        AddFeatureFlagsToPlatform1714137103728,
        AddIssueEntitySqlite1714900626443,
        RemoveShowActivityLog1716105958530,
        AddDurationForRuns1716725027424,
        AddAlertsEntitySqlite1717239613259,
        AddUserInvitationSqlite1717943564437,
        AddPremiumPiecesColumnSqlite1717443603235,
        AddWorkerMachineSqlite1720100928449,
        ChangeEventRoutingConstraint1723549873495,
        AddAnalyticsToPlatformSqlite1725151368300,
        RemoveUniqueConstraintOnStepFile1725570317713,
        LogFileRelationWithFlowRunSqlite1725637505836,
        AddLogsFileIdIndexSqlite1725699920020,
        AddAiProviderSqlite1726446345221,
        SupportS3FilesSqlite1726363932745,
        AddUserSessionId1727130193726,
        RemovePremiumPiecesSqlite1727865697005,
        AddLicenseKeyIntoPlatform1728827704109,
        UpdatePlaformInSqlite1729330108485,
        ChangeProjectUniqueConstraintToPartialIndex1729098769827,
        MigrateSMTPInPlatformSqlite1729601402320,
        AddPinnedPiecesSqlite1729774033945,
        AddConnectionOwnerSqlite1730121414658,
        AppConnectionsSetNullSqlite1730627777709,
        AddFlowSchemaVersionSqlite1730760312426,
        SwitchToRouter1731019013340,
        StoreTriggerEventsInFileSqlite1731247180217,
        CreateProjectRoleTableSqlite1732482844483,
        MigrateConnectionNamesSqlite1731443310900,
        AddGlobalConnectionsAndRbacForPlatformSqlite1731604290560,
        AddIndiciesToTriggerEventSqlite1732324359348,
        AddIndiciesToRunSqlite1732324481815,
        AddProjectRelationInUserInvitationSqlite1732791068873,
        TablesProductSqlite1734354249984,
        RemoveWorkerTypeSqlite1734439194575,
        FieldAndRecordAndCellProjectId1734967659746,
        AddCellUniqueIndex1735057433052,
        TableWebhooksSqlite1737550783153,
        AddCopilotSettingsSqlite1734479435668,
        AddExternalIdForFlowSqlite1735262810939,
        AddUserIdentitySqlite1735602676499,
        RestrictPiecesSqlite1739544872722,
        TableWebhooksIsArraySqlite1741668828922,
        AddDataColumnToFieldEntity1742390870702,
        AddManualTaskTable1742304913465,
        ChangeManualTasksToTodoSqlite1742432169253,
        AddMCPSqlite1743127177235,
        RenameApprovalUrlToResolveUrl1742991301509,
        AddMetadataFields1743780156664,
        AddRecordIndexForTableIdAndProjectIdAndRecordId1744104496262,
        AddLastChangelogDismissedSQLITE1744053922591,
        AddMcpPieceSqlite1744822233873,
        RenameTodoVariantName1745269828603,
        AddConnectionIdsToFlowVersion1745531870426,
        MakeExternalIdNotNullableSqlite1746529105649,
        AddExternalIdForTablesAndFieldsSQLITE1746367601605,
        ChangeMcpPieceForeignKey1746543346220,
        AddHandshakeConfigurationToFlowSqlite1746845932780,
        AddFolderDisplayOrder1747062679388,
        AddI18nColumnToPieceMetadata1746714949131,
        ChangeExternalIdsForTables1747346473001,
        RemoveFeatureFlagsFromSqlite1747824740845,
        UpgradePieceVersionsToLatest1748253670449,
        AddAgentsSqlite1748573768714,
        DeprecateApproval1748648340742,
        AddMcpToolEntitySQLITE1748365593414,
        AddMcpRunEntitySQLITE1748365786218,
        AIProviderRefactorSqlite1748824241409,
        AddMcpToolFlowCascadeDeleteSqlite1749129178686,
<<<<<<< HEAD
        AIUsageSqlite1750074241300,
=======
        AddAgentsSqlite1749953500521,
        RemoveDefaultLocaleFromPlatform1749735242946,
        AddStepToIssuesTableSqlite1750017482244,
        MakeStepNameOptionalSqlite1750025280435,
        RemoveUniqueOnFlowSqlite1750093133906,
>>>>>>> a46d149f
    ]
    const edition = system.getEdition()
    if (edition !== ApEdition.COMMUNITY) {
        throw new Error(`Edition ${edition} not supported in sqlite3 mode`)
    }
    return communityMigrations
}

const getMigrationConfig = (): MigrationConfig => {
    const env = system.getOrThrow<ApEnvironment>(AppSystemProp.ENVIRONMENT)

    if (env === ApEnvironment.TESTING) {
        return {}
    }

    return {
        migrationsRun: true,
        migrationsTransactionMode: 'each',
        migrations: getMigrations(),
    }
}

export const createSqlLiteDataSource = (): DataSource => {
    const migrationConfig = getMigrationConfig()

    return new DataSource({
        type: 'sqlite',
        database: getSqliteDatabase(),
        ...migrationConfig,
        ...commonProperties,
    })
}

type MigrationConfig = {
    migrationsRun?: boolean
    migrationsTransactionMode?: 'all' | 'none' | 'each'
    migrations?: (new () => MigrationInterface)[]
}
<|MERGE_RESOLUTION|>--- conflicted
+++ resolved
@@ -112,15 +112,12 @@
 import { AddAgentsSqlite1748573768714 } from './migration/sqlite/1748573768714-AddAgentsSqlite'
 import { AIProviderRefactorSqlite1748824241409 } from './migration/sqlite/1748824241409-AIProviderRefactorSqlite'
 import { AddMcpToolFlowCascadeDeleteSqlite1749129178686 } from './migration/sqlite/1749129178686-AddMcpToolFlowCascadeDeleteSqlite'
-<<<<<<< HEAD
 import { AIUsageSqlite1750074241300 } from './migration/sqlite/1750074241300-AIUsageSqlite'
-=======
 import { RemoveDefaultLocaleFromPlatform1749735242946 } from './migration/sqlite/1749735242946-removeDefaultLocaleFromPlatform'
 import { AddAgentsSqlite1749953500521 } from './migration/sqlite/1749953500521-AddAgentsSqlite'
 import { AddStepToIssuesTableSqlite1750017482244 } from './migration/sqlite/1750017482244-AddStepToIssuesTableSqlite'
 import { MakeStepNameOptionalSqlite1750025280435 } from './migration/sqlite/1750025280435-MakeStepNameOptionalSqlite'
 import { RemoveUniqueOnFlowSqlite1750093133906 } from './migration/sqlite/1750093133906-RemoveUniqueOnFlowSqlite'
->>>>>>> a46d149f
 
 const getSqliteDatabaseFilePath = (): string => {
     const apConfigDirectoryPath = system.getOrThrow(AppSystemProp.CONFIG_PATH)
@@ -250,15 +247,12 @@
         AddMcpRunEntitySQLITE1748365786218,
         AIProviderRefactorSqlite1748824241409,
         AddMcpToolFlowCascadeDeleteSqlite1749129178686,
-<<<<<<< HEAD
         AIUsageSqlite1750074241300,
-=======
         AddAgentsSqlite1749953500521,
         RemoveDefaultLocaleFromPlatform1749735242946,
         AddStepToIssuesTableSqlite1750017482244,
         MakeStepNameOptionalSqlite1750025280435,
         RemoveUniqueOnFlowSqlite1750093133906,
->>>>>>> a46d149f
     ]
     const edition = system.getEdition()
     if (edition !== ApEdition.COMMUNITY) {
