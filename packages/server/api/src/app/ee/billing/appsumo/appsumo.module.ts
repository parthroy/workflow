import { system, SystemProp } from '@activepieces/server-shared'
import { ALL_PRINCIPAL_TYPES } from '@activepieces/shared'
import { FastifyPluginAsyncTypebox } from '@fastify/type-provider-typebox'
import { Static, Type } from '@sinclair/typebox'
import { FastifyInstance, FastifyRequest } from 'fastify'
import { StatusCodes } from 'http-status-codes'
import { appsumoService } from './appsumo.service'
<<<<<<< HEAD
import { AppSystemProp, system } from '@activepieces/server-shared'
import { ALL_PRINCIPAL_TYPES } from '@activepieces/shared'
=======
>>>>>>> 480ff8a9

export const appSumoModule: FastifyPluginAsyncTypebox = async (app) => {
    await app.register(appsumoController, { prefix: '/v1/appsumo' })
}

const exchangeCredentialUsername = system.get(AppSystemProp.APPSUMO_TOKEN)
const exchangeCredentialPassword = system.get(AppSystemProp.APPSUMO_TOKEN)
const token = system.get(AppSystemProp.APPSUMO_TOKEN)

const ActionRequest = Type.Object({
    action: Type.String(),
    plan_id: Type.String(),
    uuid: Type.String(),
    activation_email: Type.String(),
})

type ActionRequest = Static<typeof ActionRequest>

const ExchangeTokenRequest = Type.Object({
    username: Type.String(),
    password: Type.String(),
})
type ExchangeTokenRequest = Static<typeof ExchangeTokenRequest>

const AuthorizationHeaders = Type.Object({
    authorization: Type.String(),
})
type AuthorizationHeaders = Static<typeof AuthorizationHeaders>

const appsumoController: FastifyPluginAsyncTypebox = async (
    fastify: FastifyInstance,
) => {
    fastify.post(
        '/token',
        {
            config: {
                allowedPrincipals: ALL_PRINCIPAL_TYPES,
            },
            schema: {
                body: ExchangeTokenRequest,
            },
        },
        async (
            request: FastifyRequest<{
                Body: ExchangeTokenRequest
            }>,
            reply,
        ) => {
            if (
                request.body.username === exchangeCredentialUsername &&
        request.body.password === exchangeCredentialPassword
            ) {
                return reply.status(StatusCodes.OK).send({
                    access: token,
                })
            }
            else {
                return reply.status(StatusCodes.UNAUTHORIZED).send()
            }
        },
    )

    fastify.post(
        '/action',
        {
            config: {
                allowedPrincipals: ALL_PRINCIPAL_TYPES,
            },
            schema: {
                headers: AuthorizationHeaders,
                body: ActionRequest,
            },
        },
        async (
            request: FastifyRequest<{
                Headers: AuthorizationHeaders
                Body: ActionRequest
            }>,
            reply,
        ) => {
            if (request.headers.authorization != `Bearer ${token}`) {
                return reply.status(StatusCodes.UNAUTHORIZED).send()
            }
            else {
                const { plan_id, action, uuid, activation_email } = request.body
                await appsumoService.handleRequest({
                    plan_id,
                    action,
                    uuid,
                    activation_email,
                })
                switch (action) {
                    case 'activate':
                        return reply.status(StatusCodes.CREATED).send({
                            redirect_url:
                'https://cloud.activepieces.com/sign-up?email=' +
                encodeURIComponent(activation_email),
                            message: 'success',
                        })
                    default:
                        return reply.status(StatusCodes.OK).send({
                            message: 'success',
                        })
                }
            }
        },
    )
}<|MERGE_RESOLUTION|>--- conflicted
+++ resolved
@@ -1,15 +1,10 @@
-import { system, SystemProp } from '@activepieces/server-shared'
+import { AppSystemProp, system } from '@activepieces/server-shared'
 import { ALL_PRINCIPAL_TYPES } from '@activepieces/shared'
 import { FastifyPluginAsyncTypebox } from '@fastify/type-provider-typebox'
 import { Static, Type } from '@sinclair/typebox'
 import { FastifyInstance, FastifyRequest } from 'fastify'
 import { StatusCodes } from 'http-status-codes'
 import { appsumoService } from './appsumo.service'
-<<<<<<< HEAD
-import { AppSystemProp, system } from '@activepieces/server-shared'
-import { ALL_PRINCIPAL_TYPES } from '@activepieces/shared'
-=======
->>>>>>> 480ff8a9
 
 export const appSumoModule: FastifyPluginAsyncTypebox = async (app) => {
     await app.register(appsumoController, { prefix: '/v1/appsumo' })
