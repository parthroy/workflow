--- conflicted
+++ resolved
@@ -29,15 +29,13 @@
             type: Number,
             nullable: true,
         },
-<<<<<<< HEAD
         aiCreditsOverageEnabled: {
             type: Boolean,
             nullable: true,
-=======
+        },
         eligibleForTrial: {
             type: Boolean,
             nullable: false,
->>>>>>> b5a40b2a
         },
         stripeSubscriptionStartDate: {
             type: Number,
