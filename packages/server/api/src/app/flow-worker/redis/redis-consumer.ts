import { flowTimeoutSandbox, JobStatus, QueueName, system, SystemProp, triggerTimeoutSandbox } from '@activepieces/server-shared'
import { apId, assertNotNullOrUndefined, isNil } from '@activepieces/shared'
import { Job, Worker } from 'bullmq'
import dayjs from 'dayjs'
import { createRedisClient } from '../../database/redis-connection'
import { ConsumerManager } from '../consumer/consumer-manager'
<<<<<<< HEAD
import { queueHelper } from '../queue/queue-manager'
import { flowTimeoutSandbox, JobStatus, QueueName, triggerTimeoutSandbox } from '@activepieces/server-shared'
import { apId, assertNotNullOrUndefined, isNil } from '@activepieces/shared'
=======
>>>>>>> 480ff8a9

type ConsumerGroup = Record<string, Worker>
const consumerGroups: Record<string, ConsumerGroup> = {}

const serverId = apId()

export const redisConsumer: ConsumerManager = {
    async poll(groupId, jobType) {
        const worker = await ensureWorkerExists(groupId, jobType)
        assertNotNullOrUndefined(worker, 'Queue not found')
        const job = await worker.getNextJob(serverId)
        if (isNil(job)) {
            return null
        }
        return {
            id: job.id!,
            data: job.data,
        }
    },
    async update(groupId, { queueName, jobId, status, message }): Promise<void> {
        const worker = await ensureWorkerExists(groupId, queueName)
        const job = await Job.fromId(worker, jobId)
        assertNotNullOrUndefined(job, 'Job not found')

        switch (status) {
            case JobStatus.COMPLETED:
                await job.moveToCompleted({}, serverId, false)
                break
            case JobStatus.FAILED:
                await job.moveToFailed(new Error(message), serverId, false)
                break
        }
    },
    async init(): Promise<void> {
        const sharedConsumers = Object.values(QueueName).map((queueName) => ensureWorkerExists(null, queueName))
        await Promise.all(sharedConsumers)
    },
    async close(): Promise<void> {
        const promises = Object.values(consumerGroups).map((consumerGroup) => {
            return Promise.all(Object.values(consumerGroup).map((consumer) => consumer.close()))
        })
        await Promise.all(promises)
    },
}


async function ensureWorkerExists(groupId: string | null, queueName: QueueName): Promise<Worker> {
    const key = groupId ?? 'default'
    if (isNil(consumerGroups[key])) {
        consumerGroups[key] = {}
    }
    if (!isNil(consumerGroups[key][queueName])) {
        return consumerGroups[key][queueName]
    }
    const lockDuration = getLockDurationInMs(queueName)
    const queueAlias = queueHelper.getQueueName(groupId, queueName)
    consumerGroups[key][queueName] = new Worker(queueAlias, null, {
        connection: createRedisClient(),
        lockDuration,
        maxStalledCount: 5,
        drainDelay: 5,
        stalledInterval: 30000,
    })
    await consumerGroups[key][queueName].waitUntilReady()
    await consumerGroups[key][queueName].startStalledCheckTimer()
    return consumerGroups[key][queueName]
}

function getLockDurationInMs(queueName: QueueName): number {
    switch (queueName) {
        case QueueName.WEBHOOK:
            return dayjs.duration(triggerTimeoutSandbox, 'seconds').add(5, 'seconds').asMilliseconds()
        case QueueName.ONE_TIME:
            return dayjs.duration(flowTimeoutSandbox, 'seconds').add(5, 'seconds').asMilliseconds()
        case QueueName.SCHEDULED:
            return dayjs.duration(triggerTimeoutSandbox, 'seconds').add(5, 'seconds').asMilliseconds()
    }
}<|MERGE_RESOLUTION|>--- conflicted
+++ resolved
@@ -1,15 +1,10 @@
-import { flowTimeoutSandbox, JobStatus, QueueName, system, SystemProp, triggerTimeoutSandbox } from '@activepieces/server-shared'
+import { flowTimeoutSandbox, JobStatus, QueueName, triggerTimeoutSandbox } from '@activepieces/server-shared'
 import { apId, assertNotNullOrUndefined, isNil } from '@activepieces/shared'
 import { Job, Worker } from 'bullmq'
 import dayjs from 'dayjs'
 import { createRedisClient } from '../../database/redis-connection'
 import { ConsumerManager } from '../consumer/consumer-manager'
-<<<<<<< HEAD
 import { queueHelper } from '../queue/queue-manager'
-import { flowTimeoutSandbox, JobStatus, QueueName, triggerTimeoutSandbox } from '@activepieces/server-shared'
-import { apId, assertNotNullOrUndefined, isNil } from '@activepieces/shared'
-=======
->>>>>>> 480ff8a9
 
 type ConsumerGroup = Record<string, Worker>
 const consumerGroups: Record<string, ConsumerGroup> = {}
