--- conflicted
+++ resolved
@@ -3,13 +3,7 @@
 import { Job } from 'bullmq'
 import { flowRepo } from '../../flows/flow/flow.repo'
 import { acquireLock } from '../../helper/lock'
-<<<<<<< HEAD
 import { bullMqGroups } from './redis-queue'
-import { LATEST_JOB_DATA_SCHEMA_VERSION, logger, QueueName, RepeatableJobType, ScheduledJobData } from '@activepieces/server-shared'
-import { ExecutionType, isNil, RunEnvironment, ScheduleType } from '@activepieces/shared'
-=======
-import { bullmqQueues } from './redis-queue'
->>>>>>> 480ff8a9
 
 export const redisMigrations = {
     async run(): Promise<void> {
