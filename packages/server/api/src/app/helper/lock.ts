import { acquireMemoryLock, ApLock, exceptionHandler, QueueMode, system, SystemProp } from '@activepieces/server-shared'
import { Redis } from 'ioredis'
import RedLock from 'redlock'
import { createRedisClient } from '../database/redis-connection'
<<<<<<< HEAD
import { acquireMemoryLock, ApLock, AppSystemProp, exceptionHandler, QueueMode, system } from '@activepieces/server-shared'
=======
>>>>>>> 480ff8a9

let redLock: RedLock
let redisConnection: Redis
const queueMode = system.get(AppSystemProp.QUEUE_MODE)!

const initializeLock = () => {
    switch (queueMode) {
        case QueueMode.REDIS: {
            redisConnection = createRedisClient()
            redLock = new RedLock([redisConnection], {
                driftFactor: 0.01,
                retryCount: 30,
                retryDelay: 2000,
                retryJitter: 200,
                automaticExtensionThreshold: 500,
            })
            break
        }
        case QueueMode.MEMORY: {
            break
        }
    }
}


const acquireRedisLock = async (
    key: string,
    timeout: number,
): Promise<ApLock> => {
    try {
        return await redLock.acquire([key], timeout, {
            retryCount: Math.ceil(timeout / 2000) * 2,
            retryDelay: 2000,
        })
    }
    catch (e) {
        exceptionHandler.handle(e)
        throw e
    }
}

type AcquireLockParams = {
    key: string
    timeout?: number
}

export const acquireLock = async ({
    key,
    timeout = 3000,
}: AcquireLockParams): Promise<ApLock> => {
    switch (queueMode) {
        case QueueMode.REDIS:
            return acquireRedisLock(key, timeout)
        case QueueMode.MEMORY:
            return acquireMemoryLock(key)
        default:
            throw new Error(`Unknown queue mode: ${queueMode}`)
    }
}

initializeLock()<|MERGE_RESOLUTION|>--- conflicted
+++ resolved
@@ -1,11 +1,7 @@
-import { acquireMemoryLock, ApLock, exceptionHandler, QueueMode, system, SystemProp } from '@activepieces/server-shared'
+import { acquireMemoryLock, ApLock, AppSystemProp, exceptionHandler, QueueMode, system } from '@activepieces/server-shared'
 import { Redis } from 'ioredis'
 import RedLock from 'redlock'
 import { createRedisClient } from '../database/redis-connection'
-<<<<<<< HEAD
-import { acquireMemoryLock, ApLock, AppSystemProp, exceptionHandler, QueueMode, system } from '@activepieces/server-shared'
-=======
->>>>>>> 480ff8a9
 
 let redLock: RedLock
 let redisConnection: Redis
