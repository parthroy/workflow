--- conflicted
+++ resolved
@@ -1,4 +1,4 @@
-import { DatabaseType, system, SystemProp } from '@activepieces/server-shared'
+import { AppSystemProp, DatabaseType, system } from '@activepieces/server-shared'
 import {
     Brackets,
     EntitySchema,
@@ -7,10 +7,6 @@
     WhereExpressionBuilder,
 } from 'typeorm'
 import { atob, btoa, decodeByType, encodeByType } from './pagination-utils'
-<<<<<<< HEAD
-import { AppSystemProp, DatabaseType, system } from '@activepieces/server-shared'
-=======
->>>>>>> 480ff8a9
 
 export enum Order {
     ASC = 'ASC',
