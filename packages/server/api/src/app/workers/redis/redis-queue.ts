import { exceptionHandler, JobType, QueueName } from '@activepieces/server-shared'
import { ActivepiecesError, ApId, ErrorCode, isNil } from '@activepieces/shared'
import { DefaultJobOptions, Queue } from 'bullmq'
import { FastifyBaseLogger } from 'fastify'
import { createRedisClient } from '../../database/redis-connection'
import { apDayjsDuration } from '../../helper/dayjs-helper'
import { AddParams, JOB_PRIORITY, QueueManager } from '../queue/queue-manager'
import { redisMigrations } from './redis-migration'
import { redisRateLimiter } from './redis-rate-limiter'

const EIGHT_MINUTES_IN_MILLISECONDS = apDayjsDuration(8, 'minute').asMilliseconds()
const ONE_MONTH = apDayjsDuration(1, 'month').asMilliseconds()

const defaultJobOptions: DefaultJobOptions = {
    attempts: 5,
    backoff: {
        type: 'exponential',
        delay: EIGHT_MINUTES_IN_MILLISECONDS,
    },
    removeOnComplete: true,
    removeOnFail: {
        age: ONE_MONTH,
    },
}
export const bullMqGroups: Record<string, Queue> = {}
const jobTypeToDefaultJobOptions: Record<QueueName, DefaultJobOptions> = {
    [QueueName.SCHEDULED]: defaultJobOptions,
    [QueueName.ONE_TIME]: defaultJobOptions,
    [QueueName.USERS_INTERACTION]: {
        ...defaultJobOptions,
        attempts: 1,
    },
    [QueueName.WEBHOOK]: defaultJobOptions,
}

export const redisQueue = (log: FastifyBaseLogger): QueueManager => ({
    async init(): Promise<void> {
        await redisRateLimiter(log).init()
        const queues = Object.values(QueueName).map((queueName) => ensureQueueExists(queueName))
        await Promise.all(queues)
        await redisMigrations(log).run()
        log.info('[redisQueueManager#init] Redis queues initialized')
    },
    async add(params: AddParams<JobType>): Promise<void> {
        const { type, data } = params

        if (params.type === JobType.WEBHOOK || params.type === JobType.ONE_TIME) {
            const { shouldRateLimit } = await redisRateLimiter(log).shouldBeLimited(data.projectId, params.id)
            if (shouldRateLimit) {
                await redisRateLimiter(log).rateLimitJob(params)
                return
            }
        }

        switch (type) {
            case JobType.REPEATING: {
                await upsertRepeatingJob(params)
                break
            }
            case JobType.DELAYED: {
                await addDelayedJob(params)
                break
            }
            case JobType.ONE_TIME: {
                const queue = await ensureQueueExists(QueueName.ONE_TIME)
                await addJobWithPriority(queue, params)
                break
            }
            case JobType.USERS_INTERACTION: {
                const queue = await ensureQueueExists(QueueName.USERS_INTERACTION)
                await addUserInteractionJob(queue, params)
                break
            }
            case JobType.WEBHOOK: {
                const queue = await ensureQueueExists(QueueName.WEBHOOK)
                await addJobWithPriority(queue, params)
                break
            }
        }
    },
    async removeRepeatingJob({ flowVersionId }: { flowVersionId: ApId }): Promise<void> {
        const queue = await ensureQueueExists(QueueName.SCHEDULED)
<<<<<<< HEAD
=======
        const client = await queue.client
        const repeatJob = await findRepeatableJobKey(flowVersionId)
        if (isNil(repeatJob)) {
            exceptionHandler.handle(new Error(`Couldn't find job key for flow version id "${flowVersionId}"`), log)
            return
        }
>>>>>>> a0388740
        log.info({
            flowVersionId,
        }, '[redisQueue#removeRepeatingJob] removing the jobs')
        const result = await queue.removeJobScheduler(flowVersionId)
        if (!result) {
            exceptionHandler.handle(new ActivepiecesError({
                code: ErrorCode.JOB_REMOVAL_FAILURE,
                params: {
                    flowVersionId,
                },
            }), log)
        }
    },

})

<<<<<<< HEAD

=======
async function findRepeatableJobKey(flowVersionId: ApId): Promise<string | null> {
    const queue = await ensureQueueExists(QueueName.SCHEDULED)
    const client = await queue.client
    const jobKey = await client.get(repeatingJobKey(flowVersionId))
    return jobKey
}
>>>>>>> a0388740

async function ensureQueueExists(queueName: QueueName): Promise<Queue> {
    if (!isNil(bullMqGroups[queueName])) {
        return bullMqGroups[queueName]
    }
    bullMqGroups[queueName] = new Queue(
        queueName,
        {
            connection: createRedisClient(),
            defaultJobOptions: jobTypeToDefaultJobOptions[queueName],
        },
    )
    await bullMqGroups[queueName].waitUntilReady()
    return bullMqGroups[queueName]
}

async function addJobWithPriority(queue: Queue, params: AddParams<JobType.WEBHOOK | JobType.ONE_TIME>): Promise<void> {
    const { id, data, priority } = params
    await queue.add(id, data, {
        jobId: id,
        priority: JOB_PRIORITY[priority],
    })
}

async function addDelayedJob(params: AddParams<JobType.DELAYED>): Promise<void> {
    const { id, data, delay } = params
    const queue = await ensureQueueExists(QueueName.SCHEDULED)
    await queue.add(id, data, {
        jobId: id,
        delay,
    })
}

async function addUserInteractionJob(queue: Queue, params: AddParams<JobType.USERS_INTERACTION>): Promise<void> {
    const { id, data } = params
    await queue.add(id, data)
}

async function upsertRepeatingJob(params: AddParams<JobType.REPEATING>): Promise<void> {
    const { data, scheduleOptions } = params
    const queue = await ensureQueueExists(QueueName.SCHEDULED)
    await queue.upsertJobScheduler(data.flowVersionId,
        {
            pattern: scheduleOptions.cronExpression,
            tz: scheduleOptions.timezone,
        },
        {
            data,
        },
    )
}
<|MERGE_RESOLUTION|>--- conflicted
+++ resolved
@@ -80,15 +80,6 @@
     },
     async removeRepeatingJob({ flowVersionId }: { flowVersionId: ApId }): Promise<void> {
         const queue = await ensureQueueExists(QueueName.SCHEDULED)
-<<<<<<< HEAD
-=======
-        const client = await queue.client
-        const repeatJob = await findRepeatableJobKey(flowVersionId)
-        if (isNil(repeatJob)) {
-            exceptionHandler.handle(new Error(`Couldn't find job key for flow version id "${flowVersionId}"`), log)
-            return
-        }
->>>>>>> a0388740
         log.info({
             flowVersionId,
         }, '[redisQueue#removeRepeatingJob] removing the jobs')
@@ -104,17 +95,6 @@
     },
 
 })
-
-<<<<<<< HEAD
-
-=======
-async function findRepeatableJobKey(flowVersionId: ApId): Promise<string | null> {
-    const queue = await ensureQueueExists(QueueName.SCHEDULED)
-    const client = await queue.client
-    const jobKey = await client.get(repeatingJobKey(flowVersionId))
-    return jobKey
-}
->>>>>>> a0388740
 
 async function ensureQueueExists(queueName: QueueName): Promise<Queue> {
     if (!isNil(bullMqGroups[queueName])) {
