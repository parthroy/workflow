<<<<<<< HEAD
import { FastifyInstance } from 'fastify'
import { StatusCodes } from 'http-status-codes'
import { databaseConnection } from '../../../../src/app/database/database-connection'
import { setupServer } from '../../../../src/app/server'
import { generateMockToken } from '../../../helpers/auth'
import { createMockFlow, createMockFlowVersion, createMockPlatform, createMockProject, createMockUser } from '../../../helpers/mocks'
=======
>>>>>>> 480ff8a9
import {
    FlowOperationType,
    FlowStatus,
    FlowVersionState,
    PrincipalType,
} from '@activepieces/shared'
import { FastifyInstance } from 'fastify'
import { StatusCodes } from 'http-status-codes'
import { setupApp } from '../../../../src/app/app'
import { databaseConnection } from '../../../../src/app/database/database-connection'
import { generateMockToken } from '../../../helpers/auth'
import { createMockFlow, createMockFlowVersion, createMockPlatform, createMockProject, createMockUser } from '../../../helpers/mocks'

let app: FastifyInstance | null = null

beforeAll(async () => {
    await databaseConnection.initialize()
    app = await setupServer()
})

afterAll(async () => {
    await databaseConnection.destroy()
    await app?.close()
})

describe('Flow API', () => {
    describe('Create Flow endpoint', () => {
        it('Adds an empty flow', async () => {
            // arrange
            const mockUser = createMockUser()
            await databaseConnection.getRepository('user').save([mockUser])

            const mockPlatform = createMockPlatform({ ownerId: mockUser.id })
            await databaseConnection.getRepository('platform').save(mockPlatform)

            const mockProject = createMockProject({
                ownerId: mockUser.id,
                platformId: mockPlatform.id,
            })
            await databaseConnection.getRepository('project').save([mockProject])

            const mockToken = await generateMockToken({
                type: PrincipalType.USER,
                projectId: mockProject.id,
            })

            const mockCreateFlowRequest = {
                displayName: 'test flow',
                projectId: mockProject.id,
            }

            // act
            const response = await app?.inject({
                method: 'POST',
                url: '/v1/flows',
                query: {
                    projectId: mockProject.id,
                },
                headers: {
                    authorization: `Bearer ${mockToken}`,
                },
                body: mockCreateFlowRequest,
            })

            // assert
            expect(response?.statusCode).toBe(StatusCodes.CREATED)
            const responseBody = response?.json()

            expect(Object.keys(responseBody)).toHaveLength(9)
            expect(responseBody?.id).toHaveLength(21)
            expect(responseBody?.created).toBeDefined()
            expect(responseBody?.updated).toBeDefined()
            expect(responseBody?.projectId).toBe(mockProject.id)
            expect(responseBody?.folderId).toBeNull()
            expect(responseBody?.status).toBe('DISABLED')
            expect(responseBody?.publishedVersionId).toBeNull()
            expect(responseBody?.schedule).toBeNull()

            expect(Object.keys(responseBody?.version)).toHaveLength(9)
            expect(responseBody?.version?.id).toHaveLength(21)
            expect(responseBody?.version?.created).toBeDefined()
            expect(responseBody?.version?.updated).toBeDefined()
            expect(responseBody?.version?.updatedBy).toBeNull()
            expect(responseBody?.version?.flowId).toBe(responseBody?.id)
            expect(responseBody?.version?.displayName).toBe('test flow')
            expect(Object.keys(responseBody?.version?.trigger)).toHaveLength(5)
            expect(responseBody?.version?.trigger.type).toBe('EMPTY')
            expect(responseBody?.version?.trigger.name).toBe('trigger')
            expect(responseBody?.version?.trigger.settings).toMatchObject({})
            expect(responseBody?.version?.trigger.valid).toBe(false)
            expect(responseBody?.version?.trigger.displayName).toBe('Select Trigger')
            expect(responseBody?.version?.valid).toBe(false)
            expect(responseBody?.version?.state).toBe('DRAFT')
        })
    })

    describe('Update status endpoint', () => {
        it('Enables a disabled Flow', async () => {
            // arrange
            const mockUser = createMockUser()
            await databaseConnection.getRepository('user').save([mockUser])

            const mockPlatform = createMockPlatform({ ownerId: mockUser.id })
            await databaseConnection.getRepository('platform').save(mockPlatform)

            const mockProject = createMockProject({
                ownerId: mockUser.id,
                platformId: mockPlatform.id,
            })
            await databaseConnection.getRepository('project').save([mockProject])

            const mockFlow = createMockFlow({
                projectId: mockProject.id,
                status: FlowStatus.DISABLED,
            })
            await databaseConnection.getRepository('flow').save([mockFlow])

            const mockFlowVersion = createMockFlowVersion({
                flowId: mockFlow.id,
                updatedBy: mockUser.id,
            })
            await databaseConnection
                .getRepository('flow_version')
                .save([mockFlowVersion])

            await databaseConnection.getRepository('flow').update(mockFlow.id, {
                publishedVersionId: mockFlowVersion.id,
            })

            const mockToken = await generateMockToken({
                type: PrincipalType.USER,
                projectId: mockProject.id,
            })

            const mockUpdateFlowStatusRequest = {
                type: FlowOperationType.CHANGE_STATUS,
                request: {
                    status: 'ENABLED',
                },
            }

            // act
            const response = await app?.inject({
                method: 'POST',
                url: `/v1/flows/${mockFlow.id}`,
                headers: {
                    authorization: `Bearer ${mockToken}`,
                },
                body: mockUpdateFlowStatusRequest,
            })

            // assert
            expect(response?.statusCode).toBe(StatusCodes.OK)
            const responseBody = response?.json()

            expect(Object.keys(responseBody)).toHaveLength(9)
            expect(responseBody?.id).toBe(mockFlow.id)
            expect(responseBody?.created).toBeDefined()
            expect(responseBody?.updated).toBeDefined()
            expect(responseBody?.projectId).toBe(mockProject.id)
            expect(responseBody?.folderId).toBeNull()
            expect(responseBody?.status).toBe('ENABLED')
            expect(responseBody?.publishedVersionId).toBe(mockFlowVersion.id)
            expect(responseBody?.schedule).toBeNull()

            expect(Object.keys(responseBody?.version)).toHaveLength(9)
            expect(responseBody?.version?.id).toBe(mockFlowVersion.id)
        })

        it('Disables an enabled Flow', async () => {
            // arrange
            const mockUser = createMockUser()
            await databaseConnection.getRepository('user').save([mockUser])

            const mockPlatform = createMockPlatform({ ownerId: mockUser.id })
            await databaseConnection.getRepository('platform').save(mockPlatform)

            const mockProject = createMockProject({
                ownerId: mockUser.id,
                platformId: mockPlatform.id,
            })
            await databaseConnection.getRepository('project').save([mockProject])
            const mockFlow = createMockFlow({
                projectId: mockProject.id,
                status: FlowStatus.ENABLED,
            })
            await databaseConnection.getRepository('flow').save([mockFlow])

            const mockFlowVersion = createMockFlowVersion({
                flowId: mockFlow.id,
                updatedBy: mockUser.id,
            })
            await databaseConnection
                .getRepository('flow_version')
                .save([mockFlowVersion])

            await databaseConnection.getRepository('flow').update(mockFlow.id, {
                publishedVersionId: mockFlowVersion.id,
            })

            const mockToken = await generateMockToken({
                type: PrincipalType.USER,
                projectId: mockProject.id,
            })

            const mockUpdateFlowStatusRequest = {
                type: FlowOperationType.CHANGE_STATUS,
                request: {
                    status: 'DISABLED',
                },
            }

            // act
            const response = await app?.inject({
                method: 'POST',
                url: `/v1/flows/${mockFlow.id}`,
                headers: {
                    authorization: `Bearer ${mockToken}`,
                },
                body: mockUpdateFlowStatusRequest,
            })

            // assert
            expect(response?.statusCode).toBe(StatusCodes.OK)
            const responseBody = response?.json()

            expect(Object.keys(responseBody)).toHaveLength(9)
            expect(responseBody?.id).toBe(mockFlow.id)
            expect(responseBody?.created).toBeDefined()
            expect(responseBody?.updated).toBeDefined()
            expect(responseBody?.projectId).toBe(mockProject.id)
            expect(responseBody?.folderId).toBeNull()
            expect(responseBody?.status).toBe('DISABLED')
            expect(responseBody?.publishedVersionId).toBe(mockFlowVersion.id)
            expect(responseBody?.schedule).toBeNull()

            expect(Object.keys(responseBody?.version)).toHaveLength(9)
            expect(responseBody?.version?.id).toBe(mockFlowVersion.id)
        })
    })

    describe('Update published version id endpoint', () => {
        it('Publishes latest draft version', async () => {
            // arrange
            const mockUser = createMockUser()
            await databaseConnection.getRepository('user').save([mockUser])

            const mockPlatform = createMockPlatform({ ownerId: mockUser.id })
            await databaseConnection.getRepository('platform').save(mockPlatform)

            const mockProject = createMockProject({
                ownerId: mockUser.id,
                platformId: mockPlatform.id,
            })
            await databaseConnection.getRepository('project').save([mockProject])
            const mockFlow = createMockFlow({
                projectId: mockProject.id,
                status: FlowStatus.DISABLED,
            })
            await databaseConnection.getRepository('flow').save([mockFlow])

            const mockFlowVersion = createMockFlowVersion({
                flowId: mockFlow.id,
                updatedBy: mockUser.id,
                state: FlowVersionState.DRAFT,
            })
            await databaseConnection
                .getRepository('flow_version')
                .save([mockFlowVersion])

            const mockToken = await generateMockToken({
                id: mockUser.id,
                type: PrincipalType.USER,
                projectId: mockProject.id,
            })

            // act
            const response = await app?.inject({
                method: 'POST',
                url: `/v1/flows/${mockFlow.id}`,
                body: {
                    type: FlowOperationType.LOCK_AND_PUBLISH,
                    request: {},
                },
                headers: {
                    authorization: `Bearer ${mockToken}`,
                },
            })

            // assert
            expect(response?.statusCode).toBe(StatusCodes.OK)
            const responseBody = response?.json()

            expect(Object.keys(responseBody)).toHaveLength(9)
            expect(responseBody?.id).toBe(mockFlow.id)
            expect(responseBody?.created).toBeDefined()
            expect(responseBody?.updated).toBeDefined()
            expect(responseBody?.projectId).toBe(mockProject.id)
            expect(responseBody?.folderId).toBeNull()
            expect(responseBody?.status).toBe('ENABLED')
            expect(responseBody?.publishedVersionId).toBe(mockFlowVersion.id)
            expect(responseBody?.schedule).toBeNull()

            expect(Object.keys(responseBody?.version)).toHaveLength(9)
            expect(responseBody?.version?.id).toBe(mockFlowVersion.id)
            expect(responseBody?.version?.state).toBe('LOCKED')
        })
    })

    describe('List Flows endpoint', () => {
        it('Filters Flows by status', async () => {
            // arrange
            const mockUser = createMockUser()
            await databaseConnection.getRepository('user').save([mockUser])

            const mockPlatform = createMockPlatform({ ownerId: mockUser.id })
            await databaseConnection.getRepository('platform').save(mockPlatform)

            const mockProject = createMockProject({
                ownerId: mockUser.id,
                platformId: mockPlatform.id,
            })
            await databaseConnection.getRepository('project').save([mockProject])

            const mockEnabledFlow = createMockFlow({
                projectId: mockProject.id,
                status: FlowStatus.ENABLED,
            })
            const mockDisabledFlow = createMockFlow({
                projectId: mockProject.id,
                status: FlowStatus.DISABLED,
            })
            await databaseConnection
                .getRepository('flow')
                .save([mockEnabledFlow, mockDisabledFlow])

            const mockEnabledFlowVersion = createMockFlowVersion({
                flowId: mockEnabledFlow.id,
            })
            const mockDisabledFlowVersion = createMockFlowVersion({
                flowId: mockDisabledFlow.id,
            })
            await databaseConnection
                .getRepository('flow_version')
                .save([mockEnabledFlowVersion, mockDisabledFlowVersion])

            const mockToken = await generateMockToken({
                type: PrincipalType.USER,
                projectId: mockProject.id,
            })

            // act
            const response = await app?.inject({
                method: 'GET',
                url: '/v1/flows',
                query: {
                    projectId: mockProject.id,
                    status: 'ENABLED',
                },
                headers: {
                    authorization: `Bearer ${mockToken}`,
                },
            })

            // assert
            expect(response?.statusCode).toBe(StatusCodes.OK)
            const responseBody = response?.json()

            expect(responseBody.data).toHaveLength(1)
            expect(responseBody.data[0].id).toBe(mockEnabledFlow.id)
        })

        it('Populates Flow version', async () => {
            // arrange
            const mockUser = createMockUser()
            await databaseConnection.getRepository('user').save([mockUser])

            const mockPlatform = createMockPlatform({ ownerId: mockUser.id })
            await databaseConnection.getRepository('platform').save(mockPlatform)

            const mockProject = createMockProject({ platformId: mockPlatform.id, ownerId: mockUser.id })
            await databaseConnection.getRepository('project').save([mockProject])

            const mockFlow = createMockFlow({ projectId: mockProject.id })
            await databaseConnection.getRepository('flow').save([mockFlow])

            const mockFlowVersion = createMockFlowVersion({ flowId: mockFlow.id })
            await databaseConnection
                .getRepository('flow_version')
                .save([mockFlowVersion])

            const mockToken = await generateMockToken({
                type: PrincipalType.USER,
                projectId: mockProject.id,
            })

            // act
            const response = await app?.inject({
                method: 'GET',
                url: '/v1/flows',
                query: {
                    projectId: mockProject.id,
                },
                headers: {
                    authorization: `Bearer ${mockToken}`,
                },
            })

            // assert
            expect(response?.statusCode).toBe(StatusCodes.OK)
            const responseBody = response?.json()

            expect(responseBody?.data).toHaveLength(1)
            expect(responseBody?.data?.[0]?.id).toBe(mockFlow.id)
            expect(responseBody?.data?.[0]?.version?.id).toBe(mockFlowVersion.id)
        })

        it('Fails if a flow with no version exists', async () => {
            // arrange
            const mockUser = createMockUser()
            await databaseConnection.getRepository('user').save([mockUser])

            const mockPlatform = createMockPlatform({ ownerId: mockUser.id })
            await databaseConnection.getRepository('platform').save(mockPlatform)

            const mockProject = createMockProject({ platformId: mockPlatform.id, ownerId: mockUser.id })
            await databaseConnection.getRepository('project').save([mockProject])

            const mockFlow = createMockFlow({ projectId: mockProject.id })
            await databaseConnection.getRepository('flow').save([mockFlow])

            const mockToken = await generateMockToken({
                type: PrincipalType.USER,
                projectId: mockProject.id,
            })

            // act
            const response = await app?.inject({
                method: 'GET',
                url: '/v1/flows',
                query: {
                    projectId: mockProject.id,
                },
                headers: {
                    authorization: `Bearer ${mockToken}`,
                },
            })

            // assert
            expect(response?.statusCode).toBe(StatusCodes.NOT_FOUND)
            const responseBody = response?.json()

            expect(responseBody?.code).toBe('ENTITY_NOT_FOUND')
            expect(responseBody?.params?.entityType).toBe('FlowVersion')
            expect(responseBody?.params?.message).toBe(`flowId=${mockFlow.id}`)
        })
    })
})<|MERGE_RESOLUTION|>--- conflicted
+++ resolved
@@ -1,12 +1,3 @@
-<<<<<<< HEAD
-import { FastifyInstance } from 'fastify'
-import { StatusCodes } from 'http-status-codes'
-import { databaseConnection } from '../../../../src/app/database/database-connection'
-import { setupServer } from '../../../../src/app/server'
-import { generateMockToken } from '../../../helpers/auth'
-import { createMockFlow, createMockFlowVersion, createMockPlatform, createMockProject, createMockUser } from '../../../helpers/mocks'
-=======
->>>>>>> 480ff8a9
 import {
     FlowOperationType,
     FlowStatus,
@@ -15,8 +6,8 @@
 } from '@activepieces/shared'
 import { FastifyInstance } from 'fastify'
 import { StatusCodes } from 'http-status-codes'
-import { setupApp } from '../../../../src/app/app'
 import { databaseConnection } from '../../../../src/app/database/database-connection'
+import { setupServer } from '../../../../src/app/server'
 import { generateMockToken } from '../../../helpers/auth'
 import { createMockFlow, createMockFlowVersion, createMockPlatform, createMockProject, createMockUser } from '../../../helpers/mocks'
 
