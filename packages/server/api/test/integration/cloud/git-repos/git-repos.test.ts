import { databaseConnection } from '../../../../src/app/database/database-connection'
import { setupApp } from '../../../../src/app/app'
import { FastifyInstance } from 'fastify'
import { StatusCodes } from 'http-status-codes'
import { faker } from '@faker-js/faker'
import { PlatformRole, PrincipalType, apId } from '@activepieces/shared'
import {
    createMockUser,
    createMockProject,
    createMockGitRepo,
    createMockPlatform,
    createMockApiKey,
} from '../../../helpers/mocks'
import { generateMockToken } from '../../../helpers/auth'
import { GitBranchType } from '@activepieces/ee-shared'

let app: FastifyInstance | null = null

beforeAll(async () => {
    await databaseConnection.initialize()
    app = await setupApp()
})

afterAll(async () => {
    await databaseConnection.destroy()
    await app?.close()
})

describe('Git API', () => {
    describe('Create API', () => {
        it('should not allow create git repo for other projects', async () => {
            const { mockPlatform, mockProject, mockUser } = await mockEnvironment()

            const mockUser2 = createMockUser({ platformId: mockPlatform.id })
            await databaseConnection.getRepository('user').save(mockUser2)

            const mockProject2 = createMockProject({ platformId: mockPlatform.id, ownerId: mockUser2.id })
            await databaseConnection.getRepository('project').save(mockProject2)

            const request = {
                projectId: mockProject2.id,
                remoteUrl: `git@${faker.internet.url()}`,
                sshPrivateKey: faker.hacker.noun(),
                branch: 'main',
                branchType: GitBranchType.PRODUCTION,
                slug: 'test-slug',
            }

            const token = await generateMockToken({
                id: mockUser.id,
                projectId: mockProject.id,
                type: PrincipalType.USER,
            })

            const response = await app?.inject({
                method: 'POST',
                url: '/v1/git-repos',
                payload: request,
                headers: {
                    authorization: `Bearer ${token}`,
                },
            })

            expect(response?.statusCode).toBe(StatusCodes.FORBIDDEN)
        })

        it('should create a git repo', async () => {
            const { mockProject, mockUser } = await mockEnvironment()

            const request = {
                projectId: mockProject.id,
                remoteUrl: `git@${faker.internet.url()}`,
                sshPrivateKey: faker.hacker.noun(),
                branch: 'main',
                branchType: GitBranchType.PRODUCTION,
                slug: 'test-slug',
            }
            const token = await generateMockToken({
                id: mockUser.id,
                projectId: mockProject.id,
                type: PrincipalType.USER,
                platform: {
                    id: mockProject.platformId,
                    role: PlatformRole.OWNER,
                },
            })

            const response = await app?.inject({
                method: 'POST',
                url: '/v1/git-repos',
                payload: request,
                headers: {
                    authorization: `Bearer ${token}`,
                },
            })
            const responseBody = response?.json()
            expect(response?.statusCode).toBe(StatusCodes.CREATED)
            expect(responseBody.sshPrivateKey).toBeUndefined()
            expect(responseBody.remoteUrl).toBe(request.remoteUrl)
            expect(responseBody.branch).toBe(request.branch)
            expect(responseBody.created).toBeDefined()
            expect(responseBody.updated).toBeDefined()
            expect(responseBody.id).toBeDefined()
            expect(responseBody.projectId).toBe(mockProject.id)
            expect(responseBody.slug).toBe('test-slug')
        })
    })

    describe('Delete API', () => {
        it('should delete a git repo', async () => {
            const { mockProject, mockUser } = await mockEnvironment()

            const mockGitRepo = createMockGitRepo({ projectId: mockProject.id })
            await databaseConnection.getRepository('git_repo').save(mockGitRepo)

            const token = await generateMockToken({
                id: mockUser.id,
                projectId: mockProject.id,
                type: PrincipalType.USER,
                platform: {
                    id: mockProject.platformId,
                    role: PlatformRole.OWNER,
                },
            })

            const response = await app?.inject({
                method: 'DELETE',
                url: '/v1/git-repos/' + mockGitRepo.id,
                headers: {
                    authorization: `Bearer ${token}`,
                },
            })
            expect(response?.statusCode).toBe(StatusCodes.NO_CONTENT)
        })
        it('should not allow delete git repo for other projects', async () => {
            const { mockPlatform, mockProject, mockUser } = await mockEnvironment()

            const mockProject2 = createMockProject({ platformId: mockPlatform.id, ownerId: mockUser.id })
            await databaseConnection.getRepository('project').save(mockProject2)

            const mockGitRepo = createMockGitRepo({ projectId: mockProject.id })
            const mockGitRepo2 = createMockGitRepo({ projectId: mockProject2.id })
            await databaseConnection
                .getRepository('git_repo')
                .save([mockGitRepo, mockGitRepo2])

            const token = await generateMockToken({
                id: mockUser.id,
                projectId: mockProject.id,
                type: PrincipalType.USER,
            })

            const response = await app?.inject({
                method: 'DELETE',
                url: '/v1/git-repos/' + mockGitRepo2.id,
                headers: {
                    authorization: `Bearer ${token}`,
                },
            })

            expect(response?.statusCode).toBe(StatusCodes.NOT_FOUND)
        })
    })

    describe('List API', () => {
        it('should list return forbidden when api request wrong project', async () => {
            const { mockPlatform, mockProject, mockApiKey, mockUser } = await mockEnvironment()
            const { mockProject: mockProject3 } = await mockEnvironment()

            const mockProject2 = createMockProject({ platformId: mockPlatform.id, ownerId: mockUser.id })
            await databaseConnection
                .getRepository('project')
                .save([mockProject2])

            const mockGitRepo = createMockGitRepo({ projectId: mockProject.id })
            const mockGitRepo2 = createMockGitRepo({ projectId: mockProject2.id })
            await databaseConnection
                .getRepository('git_repo')
                .save([mockGitRepo, mockGitRepo2])

            const response = await app?.inject({
                method: 'GET',
                url: '/v1/git-repos?projectId=' + mockProject3.id,
                headers: {
                    authorization: `Bearer ${mockApiKey.value}`,
                },
            })

            expect(response?.statusCode).toBe(StatusCodes.FORBIDDEN)
        })
        it('should list return forbidden when user request wrong project', async () => {
            const { mockPlatform, mockProject, mockUser } = await mockEnvironment()
            const { mockProject: mockProject3 } = await mockEnvironment()

            const mockProject2 = createMockProject({ platformId: mockPlatform.id, ownerId: mockUser.id })
            await databaseConnection
                .getRepository('project')
                .save([mockProject2])

            const mockGitRepo = createMockGitRepo({ projectId: mockProject.id })
            const mockGitRepo2 = createMockGitRepo({ projectId: mockProject2.id })
            await databaseConnection
                .getRepository('git_repo')
                .save([mockGitRepo, mockGitRepo2])

            const token = await generateMockToken({
                id: mockUser.id,
                projectId: mockProject.id,
                type: PrincipalType.USER,
            })

            const response = await app?.inject({
                method: 'GET',
                url: '/v1/git-repos?projectId=' + mockProject3.id,
                headers: {
                    authorization: `Bearer ${token}`,
                },
            })

            expect(response?.statusCode).toBe(StatusCodes.FORBIDDEN)
        })
        it('should list a git repo', async () => {
            const { mockPlatform, mockProject, mockUser } = await mockEnvironment()

            const mockProject2 = createMockProject({ platformId: mockPlatform.id, ownerId: mockUser.id })
            await databaseConnection
                .getRepository('project')
                .save([mockProject2])

            const mockGitRepo = createMockGitRepo({ projectId: mockProject.id })
            const mockGitRepo2 = createMockGitRepo({ projectId: mockProject2.id })
            await databaseConnection
                .getRepository('git_repo')
                .save([mockGitRepo, mockGitRepo2])

            const token = await generateMockToken({
                id: mockUser.id,
                projectId: mockProject.id,
                type: PrincipalType.USER,
                platform: {
                    id: mockProject.platformId,
                    role: PlatformRole.OWNER,
                },
            })

            const response = await app?.inject({
                method: 'GET',
                url: '/v1/git-repos?projectId=' + mockProject.id,
                headers: {
                    authorization: `Bearer ${token}`,
                },
            })

            expect(response?.statusCode).toBe(StatusCodes.OK)
            const responseBody = response?.json()
            expect(responseBody.data.length).toBe(1)

            const gitRepo = responseBody.data[0]
            expect(gitRepo.sshPrivateKey).toBeUndefined()
            expect(gitRepo.remoteUrl).toBe(mockGitRepo.remoteUrl)
            expect(gitRepo.branch).toBe(mockGitRepo.branch)
            expect(gitRepo.created).toBeDefined()
            expect(gitRepo.updated).toBeDefined()
            expect(gitRepo.id).toBeDefined()
            expect(gitRepo.projectId).toBe(mockProject.id)
            expect(gitRepo.slug).toBe(mockGitRepo.slug)
        })
    })
})

const mockEnvironment = async () => {
    const mockPlatformId = apId()

    const mockUser = createMockUser()
    await databaseConnection.getRepository('user').save(mockUser)

<<<<<<< HEAD
    const mockPlatform = createMockPlatform({ gitSyncEnabled: true, id: mockPlatformId, ownerId: mockUser.id })
=======
    const mockPlatform = createMockPlatform({
        id: mockPlatformId, ownerId: mockUser.id,
        gitSyncEnabled: true,
    })
>>>>>>> 4250db22
    await databaseConnection.getRepository('platform').save(mockPlatform)

    mockUser.platformId = mockPlatform.id
    await databaseConnection.getRepository('user').update(mockUser.id, { platformId: mockPlatform.id })

    const mockApiKey = createMockApiKey({ platformId: mockPlatform.id })
    await databaseConnection.getRepository('api_key').save(mockApiKey)

    const mockProject = createMockProject({ platformId: mockPlatform.id, ownerId: mockUser.id })
    await databaseConnection.getRepository('project').save(mockProject)

    return {
        mockPlatform,
        mockUser,
        mockApiKey,
        mockProject,
    }
}<|MERGE_RESOLUTION|>--- conflicted
+++ resolved
@@ -274,14 +274,10 @@
     const mockUser = createMockUser()
     await databaseConnection.getRepository('user').save(mockUser)
 
-<<<<<<< HEAD
-    const mockPlatform = createMockPlatform({ gitSyncEnabled: true, id: mockPlatformId, ownerId: mockUser.id })
-=======
     const mockPlatform = createMockPlatform({
         id: mockPlatformId, ownerId: mockUser.id,
         gitSyncEnabled: true,
     })
->>>>>>> 4250db22
     await databaseConnection.getRepository('platform').save(mockPlatform)
 
     mockUser.platformId = mockPlatform.id
