--- conflicted
+++ resolved
@@ -31,15 +31,10 @@
 })
 
 beforeEach(async () => {
-<<<<<<< HEAD
-    stripeHelper.getOrCreateCustomer = jest.fn().mockResolvedValue(faker.string.uuid())
-    emailService.sendInvitation = jest.fn() 
-=======
     stripeHelper(mockLog).getOrCreateCustomer = jest
         .fn()
         .mockResolvedValue(faker.string.uuid())
     emailService(mockLog).sendInvitation = jest.fn()
->>>>>>> 98d1437b
 })
 
 afterAll(async () => {
