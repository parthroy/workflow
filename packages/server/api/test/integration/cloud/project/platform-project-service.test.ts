--- conflicted
+++ resolved
@@ -44,14 +44,7 @@
             })
 
             // act
-<<<<<<< HEAD
-            if (!app) {
-                throw new Error('Fastify instance is not initialized')
-            }
-            await platformProjectService(app.log).hardDelete({ id: mockProject.id })
-=======
             await platformProjectService(mockLog).hardDelete({ id: mockProject.id })
->>>>>>> 98d1437b
 
             // assert
             const flowCount = await databaseConnection().getRepository('flow').countBy({ projectId: mockProject.id })
@@ -75,14 +68,7 @@
             await databaseConnection().getRepository('piece_metadata').save([mockPieceMetadata])
 
             // act
-<<<<<<< HEAD
-            if (!app) {
-                throw new Error('Fastify instance is not initialized')
-            }
-            await platformProjectService(app.log).hardDelete({ id: mockProject.id })
-=======
             await platformProjectService(mockLog).hardDelete({ id: mockProject.id })
->>>>>>> 98d1437b
 
             // assert
             const fileCount = await databaseConnection().getRepository('file').countBy({ projectId: mockProject.id })
