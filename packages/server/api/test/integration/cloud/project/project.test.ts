import {
    ApiKeyResponseWithValue,
    UpdateProjectPlatformRequest,
} from '@activepieces/ee-shared'
import {
    apId,
    FlowStatus,
    NotificationStatus,
    Platform,
    PlatformRole,
    PrincipalType,
    Project,
    User,
} from '@activepieces/shared'
import { faker } from '@faker-js/faker'
import { FastifyInstance } from 'fastify'
import { StatusCodes } from 'http-status-codes'
import { initializeDatabase } from '../../../../src/app/database'
import { databaseConnection } from '../../../../src/app/database/database-connection'
import { setupServer } from '../../../../src/app/server'
import { generateMockToken } from '../../../helpers/auth'
import {
    createMockApiKey,
    createMockFlow,
    createMockPlatform,
    createMockProject,
    createMockUser,
    mockBasicSetup,
} from '../../../helpers/mocks'

let app: FastifyInstance | null = null

beforeAll(async () => {
    await initializeDatabase({ runMigrations: false })
    app = await setupServer()
})

afterAll(async () => {
    await databaseConnection().destroy()
    await app?.close()
})
<<<<<<< HEAD
beforeEach(async () => {
    stripeHelper.getOrCreateCustomer = jest
        .fn()
        .mockResolvedValue(faker.string.uuid())
})
=======

>>>>>>> 98d1437b

describe('Project API', () => {
    describe('Create Project', () => {
        it('it should create project by user', async () => {
            const { mockOwner, mockPlatform } = await mockBasicSetup()
            const testToken = await generateMockToken({
                type: PrincipalType.USER,
                id: mockOwner.id,
                platform: { id: mockPlatform.id },
            })

            const displayName = faker.animal.bird()
            const response = await app?.inject({
                method: 'POST',
                url: '/v1/projects',
                body: {
                    displayName,
                },
                headers: {
                    authorization: `Bearer ${testToken}`,
                },
            })

            // assert
            expect(response?.statusCode).toBe(StatusCodes.CREATED)
            const responseBody = response?.json()
            expect(responseBody.displayName).toBe(displayName)
            expect(responseBody.ownerId).toBe(mockOwner.id)
            expect(responseBody.platformId).toBe(mockPlatform.id)
        })

        it('it should create project by api key', async () => {
            const mockUser = createMockUser()
            await databaseConnection().getRepository('user').save(mockUser)
            const mockPlatform = createMockPlatform({
                ownerId: mockUser.id,
            })
            await databaseConnection().getRepository('platform').save(mockPlatform)

            const apiKey = createMockApiKey({
                platformId: mockPlatform.id,
            })
            await databaseConnection().getRepository('api_key').save([apiKey])

            const displayName = faker.animal.bird()
            const response = await app?.inject({
                method: 'POST',
                url: '/v1/projects',
                body: {
                    displayName,
                },
                headers: {
                    authorization: `Bearer ${apiKey.value}`,
                },
            })

            // assert
            expect(response?.statusCode).toBe(StatusCodes.CREATED)
            const responseBody = response?.json()
            expect(responseBody.displayName).toBe(displayName)
            expect(responseBody.ownerId).toBe(mockUser.id)
            expect(responseBody.platformId).toBe(mockPlatform.id)
        })
    })

    describe('List Projects by api key', () => {
        it('it should list platform project', async () => {
            const mockUser = createMockUser()
            const mockUser2 = createMockUser()
            await databaseConnection()
                .getRepository('user')
                .save([mockUser, mockUser2])

            const mockPlatform = createMockPlatform({
                ownerId: mockUser.id,
            })
            const mockPlatform2 = createMockPlatform({
                ownerId: mockUser2.id,
            })
            await databaseConnection()
                .getRepository('platform')
                .save([mockPlatform, mockPlatform2])

            const mockProject = createMockProject({
                ownerId: mockUser.id,
                platformId: mockPlatform.id,
            })
            const mockProject2 = createMockProject({
                ownerId: mockUser2.id,
                platformId: mockPlatform2.id,
            })
            await databaseConnection()
                .getRepository('project')
                .save([mockProject, mockProject2])

            const apiKey = createMockApiKey({
                platformId: mockPlatform.id,
            })
            await databaseConnection().getRepository('api_key').save([apiKey])

            const response = await app?.inject({
                method: 'GET',
                url: '/v1/projects',
                headers: {
                    authorization: `Bearer ${apiKey.value}`,
                },
            })

            // assert
            const responseBody = response?.json()
            expect(response?.statusCode).toBe(StatusCodes.OK)
            expect(responseBody.data.length).toBe(1)
            expect(responseBody.data[0].id).toEqual(mockProject.id)
        })
    })

    describe('List Projects by user', () => {
        it('it should list owned projects in platform', async () => {
            await mockBasicSetup()
            const { mockOwner: mockUserTwo, mockProject: mockProjectTwo, mockPlatform: mockPlatformTwo } = await mockBasicSetup()

            const testToken = await generateMockToken({
                type: PrincipalType.USER,
                id: mockUserTwo.id,
                projectId: mockProjectTwo.id,
                platform: {
                    id: mockPlatformTwo.id,
                },
            })

            const response = await app?.inject({
                method: 'GET',
                url: '/v1/users/projects',
                headers: {
                    authorization: `Bearer ${testToken}`,
                },
            })

            // assert
            const responseBody = response?.json()
            expect(response?.statusCode).toBe(StatusCodes.OK)
            expect(responseBody.data.length).toBe(1)
            expect(responseBody.data[0].id).toEqual(mockProjectTwo.id)
        })
    })

    describe('Update Project', () => {
        it('it should update project and ignore plan as project owner', async () => {
            const mockUser = createMockUser()
            await databaseConnection().getRepository('user').save(mockUser)

            const mockPlatform = createMockPlatform({
                ownerId: mockUser.id,
            })
            await databaseConnection().getRepository('platform').save(mockPlatform)

            mockUser.platformId = mockPlatform.id
            mockUser.platformRole = PlatformRole.ADMIN

            await databaseConnection().getRepository('user').save(mockUser)


            const mockProject = createMockProject({
                ownerId: mockUser.id,
                platformId: mockPlatform.id,
            })
            await databaseConnection().getRepository('project').save([mockProject])

            const testToken = await generateMockToken({
                type: PrincipalType.USER,
                id: mockUser.id,
                projectId: mockProject.id,
            })

            const tasks = faker.number.int({ min: 1, max: 100000 })

            const request: UpdateProjectPlatformRequest = {
                displayName: faker.animal.bird(),
                notifyStatus: NotificationStatus.NEVER,
                plan: {
                    tasks,
                },
            }
            const response = await app?.inject({
                method: 'POST',
                url: '/v1/projects/' + mockProject.id,
                body: request,
                headers: {
                    authorization: `Bearer ${testToken}`,
                },
            })

            // assert
            expect(response?.statusCode).toBe(StatusCodes.OK)
            const responseBody = response?.json()

            expect(responseBody.id).toBe(mockProject.id)
            expect(responseBody.displayName).toBe(request.displayName)
            expect(responseBody.notifyStatus).toBe(request.notifyStatus)
        })

        it('it should update project as platform owner with api key', async () => {
            const { mockProject, mockApiKey } =
                await createProjectAndPlatformAndApiKey()
            const tasks = faker.number.int({ min: 1, max: 100000 })
            const request = {
                displayName: faker.animal.bird(),
                notifyStatus: NotificationStatus.NEVER,
                plan: {
                    tasks,
                },
            }
            const response = await app?.inject({
                method: 'POST',
                url: '/v1/projects/' + mockProject.id,
                body: request,
                headers: {
                    authorization: `Bearer ${mockApiKey.value}`,
                },
            })
            expect(response?.statusCode).toBe(StatusCodes.OK)
        })

        it('it should update project as platform owner', async () => {
            const { mockProject, mockPlatform, mockUser } =
                await createProjectAndPlatformAndApiKey()
            const mockProjectTwo = createMockProject({
                ownerId: mockUser.id,
                platformId: mockPlatform.id,
            })
            await databaseConnection()
                .getRepository('project')
                .save([mockProject, mockProjectTwo])

            const testToken = await generateMockToken({
                type: PrincipalType.USER,
                id: mockUser.id,
                projectId: mockProject.id,
                platform: { id: mockPlatform.id },
            })

            const tasks = faker.number.int({ min: 1, max: 100000 })
            const request: UpdateProjectPlatformRequest = {
                displayName: faker.animal.bird(),
                notifyStatus: NotificationStatus.NEVER,
                plan: {
                    tasks,
                },
            }

            const response = await app?.inject({
                method: 'POST',
                url: '/v1/projects/' + mockProjectTwo.id,
                body: request,
                headers: {
                    authorization: `Bearer ${testToken}`,
                },
            })

            // assert
            expect(response?.statusCode).toBe(StatusCodes.OK)
            const responseBody = response?.json()
            expect(responseBody.displayName).toBe(request.displayName)
            expect(responseBody.notifyStatus).toBe(request.notifyStatus)
            expect(responseBody.plan.tasks).toEqual(tasks)
        })

        it('Fails if user is not platform owner', async () => {

            const platformId = apId()
            const memberUser = createMockUser({
                platformId,
                platformRole: PlatformRole.MEMBER,
            })
            const platformOwnerUser = createMockUser({
                platformId,
                platformRole: PlatformRole.ADMIN,
            })

            await databaseConnection()
                .getRepository('user')
                .save([memberUser, platformOwnerUser])

            const mockPlatform = createMockPlatform({
                id: platformId,
                ownerId: platformOwnerUser.id,
            })
            await databaseConnection().getRepository('platform').save(mockPlatform)

            const mockProject = createMockProject({
                ownerId: platformOwnerUser.id,
                platformId: mockPlatform.id,
            })
            const mockProjectTwo = createMockProject({
                ownerId: platformOwnerUser.id,
                platformId: mockPlatform.id,
            })
            await databaseConnection()
                .getRepository('project')
                .save([mockProject, mockProjectTwo])

            const testToken = await generateMockToken({
                type: PrincipalType.USER,
                id: memberUser.id,
                projectId: mockProject.id,
                platform: { id: mockPlatform.id },
            })

            const request: UpdateProjectPlatformRequest = {
                displayName: faker.animal.bird(),
                notifyStatus: NotificationStatus.NEVER,
            }
            const response = await app?.inject({
                method: 'POST',
                url: '/v1/projects/' + mockProjectTwo.id,
                body: request,
                headers: {
                    authorization: `Bearer ${testToken}`,
                },
            })
            expect(response?.statusCode).toBe(StatusCodes.FORBIDDEN)
        })

        it('Fails if project is deleted', async () => {
            // arrange
            const { mockOwner, mockProject } = await mockBasicSetup({
                project: {
                    deleted: new Date().toISOString(),
                },
            })

            const mockToken = await generateMockToken({
                id: mockOwner.id,
                type: PrincipalType.USER,
                projectId: mockProject.id,
                platform: {
                    id: mockProject.platformId,
                },
            })

            const request: UpdateProjectPlatformRequest = {
                displayName: faker.animal.bird(),
                notifyStatus: NotificationStatus.NEVER,
            }

            // act
            const response = await app?.inject({
                method: 'POST',
                url: `/v1/projects/${mockProject.id}`,
                body: request,
                headers: {
                    authorization: `Bearer ${mockToken}`,
                },
            })

            // assert
            const responseBody = response?.json()
            expect(response?.statusCode).toBe(StatusCodes.NOT_FOUND)
            expect(responseBody?.code).toBe('ENTITY_NOT_FOUND')
            expect(responseBody?.params?.entityId).toBe(mockProject.id)
            expect(responseBody?.params?.entityType).toBe('project')
        })
    })

    describe('Delete Project endpoint', () => {
        it('Soft deletes project by id', async () => {
            // arrange
            const { mockOwner, mockPlatform, mockProject } = await mockBasicSetup()

            const mockProjectToDelete = createMockProject({ ownerId: mockOwner.id, platformId: mockPlatform.id })
            await databaseConnection().getRepository('project').save([mockProjectToDelete])

            const mockToken = await generateMockToken({
                id: mockOwner.id,
                type: PrincipalType.USER,
                projectId: mockProject.id,
                platform: {
                    id: mockProject.platformId,
                },
            })

            // act
            const response = await app?.inject({
                method: 'DELETE',
                url: `/v1/projects/${mockProjectToDelete.id}`,
                headers: {
                    authorization: `Bearer ${mockToken}`,
                },
            })

            // assert
            expect(response?.statusCode).toBe(StatusCodes.NO_CONTENT)
            const deletedProject = await databaseConnection().getRepository('project').findOneBy({ id: mockProjectToDelete.id })
            expect(deletedProject?.deleted).not.toBeNull()
        })

        it('Fails if project has enabled flows', async () => {
            // arrange
            const { mockOwner, mockPlatform, mockProject } = await mockBasicSetup()

            const mockProjectToDelete = createMockProject({ ownerId: mockOwner.id, platformId: mockPlatform.id })
            await databaseConnection().getRepository('project').save([mockProjectToDelete])

            const enabledFlow = createMockFlow({ projectId: mockProjectToDelete.id, status: FlowStatus.ENABLED })
            await databaseConnection().getRepository('flow').save([enabledFlow])

            const mockToken = await generateMockToken({
                id: mockOwner.id,
                type: PrincipalType.USER,
                projectId: mockProject.id,
                platform: {
                    id: mockProject.platformId,
                },
            })

            // act
            const response = await app?.inject({
                method: 'DELETE',
                url: `/v1/projects/${mockProjectToDelete.id}`,
                headers: {
                    authorization: `Bearer ${mockToken}`,
                },
            })

            // assert
            expect(response?.statusCode).toBe(StatusCodes.CONFLICT)
            const responseBody = response?.json()
            expect(responseBody?.code).toBe('VALIDATION')
            expect(responseBody?.params?.message).toBe('PROJECT_HAS_ENABLED_FLOWS')
        })

        it('Fails if project to delete is the active project', async () => {
            // arrange
            const { mockOwner, mockProject } = await mockBasicSetup()

            const mockToken = await generateMockToken({
                id: mockOwner.id,
                type: PrincipalType.USER,
                projectId: mockProject.id,
                platform: {
                    id: mockProject.platformId,
                },
            })

            // act
            const response = await app?.inject({
                method: 'DELETE',
                url: `/v1/projects/${mockProject.id}`,
                headers: {
                    authorization: `Bearer ${mockToken}`,
                },
            })

            // assert
            expect(response?.statusCode).toBe(StatusCodes.CONFLICT)
            const responseBody = response?.json()
            expect(responseBody?.code).toBe('VALIDATION')
            expect(responseBody?.params?.message).toBe('ACTIVE_PROJECT')
        })

        it('Requires user to be platform owner', async () => {
            // arrange
            const { mockOwner, mockProject } = await mockBasicSetup()

            await databaseConnection().getRepository('user').update(mockOwner.id, {
                platformRole: PlatformRole.MEMBER,
            })
            const mockToken = await generateMockToken({
                id: mockOwner.id,
                type: PrincipalType.USER,
                projectId: mockProject.id,
                platform: {
                    id: mockProject.platformId,
                },
            })

            // act
            const response = await app?.inject({
                method: 'DELETE',
                url: `/v1/projects/${mockProject.id}`,
                headers: {
                    authorization: `Bearer ${mockToken}`,
                },
            })

            // assert
            expect(response?.statusCode).toBe(StatusCodes.FORBIDDEN)
            const responseBody = response?.json()
            expect(responseBody?.code).toBe('AUTHORIZATION')
        })

        it('Fails if project to delete is not in current platform', async () => {
            // arrange
            const { mockOwner, mockPlatform, mockProject } = await mockBasicSetup()

            const mockProjectToDelete = createMockProject({ ownerId: mockOwner.id, platformId: mockPlatform.id })
            await databaseConnection().getRepository('project').save([mockProjectToDelete])

            const randomPlatformId = apId()

            const mockToken = await generateMockToken({
                id: mockOwner.id,
                type: PrincipalType.USER,
                projectId: mockProject.id,
                platform: {
                    id: randomPlatformId,
                },
            })

            // act
            const response = await app?.inject({
                method: 'DELETE',
                url: `/v1/projects/${mockProjectToDelete.id}`,
                headers: {
                    authorization: `Bearer ${mockToken}`,
                },
            })

            // assert
            expect(response?.statusCode).toBe(StatusCodes.FORBIDDEN)
        })

        it('Fails if project is already deleted', async () => {
            // arrange
            const { mockOwner, mockPlatform, mockProject } = await mockBasicSetup()

            const alreadyDeletedProject = createMockProject({
                ownerId: mockOwner.id,
                platformId: mockPlatform.id,
                deleted: new Date().toISOString(),
            })
            await databaseConnection().getRepository('project').save([alreadyDeletedProject])

            const mockToken = await generateMockToken({
                id: mockOwner.id,
                type: PrincipalType.USER,
                projectId: mockProject.id,
                platform: {
                    id: mockProject.platformId,
                },
            })

            // act
            const response = await app?.inject({
                method: 'DELETE',
                url: `/v1/projects/${alreadyDeletedProject.id}`,
                headers: {
                    authorization: `Bearer ${mockToken}`,
                },
            })

            // assert
            expect(response?.statusCode).toBe(StatusCodes.NOT_FOUND)
            const responseBody = response?.json()
            expect(responseBody?.code).toBe('ENTITY_NOT_FOUND')
            expect(responseBody?.params?.entityId).toBe(alreadyDeletedProject.id)
            expect(responseBody?.params?.entityType).toBe('project')
        })
    })
})

async function createProjectAndPlatformAndApiKey(): Promise<{
    mockApiKey: ApiKeyResponseWithValue
    mockPlatform: Platform
    mockProject: Project
    mockUser: User
}> {
    const mockUser = createMockUser()
    await databaseConnection().getRepository('user').save(mockUser)

    const mockPlatform = createMockPlatform({
        ownerId: mockUser.id,
    })
    await databaseConnection().getRepository('platform').save(mockPlatform)

    mockUser.platformId = mockPlatform.id
    mockUser.platformRole = PlatformRole.ADMIN
    await databaseConnection().getRepository('user').save(mockUser)

    const mockProject = createMockProject({
        ownerId: mockUser.id,
        platformId: mockPlatform.id,
    })
    await databaseConnection().getRepository('project').save(mockProject)

    const mockApiKey = createMockApiKey({
        platformId: mockPlatform.id,
    })
    await databaseConnection().getRepository('api_key').save(mockApiKey)

    return {
        mockApiKey,
        mockPlatform,
        mockProject,
        mockUser,
    }
}<|MERGE_RESOLUTION|>--- conflicted
+++ resolved
@@ -39,15 +39,6 @@
     await databaseConnection().destroy()
     await app?.close()
 })
-<<<<<<< HEAD
-beforeEach(async () => {
-    stripeHelper.getOrCreateCustomer = jest
-        .fn()
-        .mockResolvedValue(faker.string.uuid())
-})
-=======
-
->>>>>>> 98d1437b
 
 describe('Project API', () => {
     describe('Create Project', () => {
