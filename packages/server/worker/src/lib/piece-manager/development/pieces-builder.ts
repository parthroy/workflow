--- conflicted
+++ resolved
@@ -52,7 +52,6 @@
 
         const startTime = Date.now()
         await runCommandWithLiveOutput(cmd)
-<<<<<<< HEAD
         log.info(
             chalk.blueBright.bold(
                 '👀 Generating translation file. Waiting... 👀 ' + pieceProjectName,
@@ -61,10 +60,8 @@
         const postBuildCommand = `npm run cli pieces generate-translation-file ${pieceProjectName.replace('pieces-', '')}`
         await runCommandWithLiveOutput(postBuildCommand)
         await filePiecesUtils(packages, log).clearPieceCache(piecePackageName)
-=======
         const endTime = Date.now()
         const buildTime = (endTime - startTime) / 1000
->>>>>>> 03118a01
         
         log.info(chalk.blue.bold(`Build completed in ${buildTime.toFixed(2)} seconds`))
         
