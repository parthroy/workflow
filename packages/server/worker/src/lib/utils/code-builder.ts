import fs, { rmdir } from 'node:fs/promises'
import path from 'node:path'
import { fileExists, logger, memoryLock, PackageInfo, packageManager, threadSafeMkdir } from '@activepieces/server-shared'
import { FlowVersionState } from '@activepieces/shared'
import { CodeArtifact } from '../engine/engine-runner'
<<<<<<< HEAD
import { cacheHandler, CacheState } from './cache-handler'
=======
import { cacheHandler, CacheState } from '../utils/cache-handler'
>>>>>>> df81e474

const TS_CONFIG_CONTENT = `

{
    "extends": "@tsconfig/node18/tsconfig.json",
    "compilerOptions": {
        "lib": ["es2022", "dom"],
        "skipLibCheck": true,
        "noUnusedLocals": false,
        "noUnusedParameters": false,
        "strict": false,
        "strictPropertyInitialization": false,
        "strictNullChecks": false,
        "strictFunctionTypes": false,
        "strictBindCallApply": false,
        "noImplicitAny": false,
        "noImplicitThis": false,
        "noImplicitReturns": false,
        "noFallthroughCasesInSwitch": false
    }
}
`

const INVALID_ARTIFACT_TEMPLATE_PATH =
    './packages/server/api/src/assets/invalid-code.js'

const INVALID_ARTIFACT_ERROR_PLACEHOLDER = '${ERROR_MESSAGE}'

export const codeBuilder = {
    getCodesFolder({ codesFolderPath, flowVersionId }: { codesFolderPath: string, flowVersionId: string }): string {
        return path.join(codesFolderPath, flowVersionId)
    },
    async processCodeStep({
        artifact,
        codesFolderPath,
    }: ProcessCodeStepParams): Promise<void> {
        const { sourceCode, flowVersionId, name } = artifact
        const flowVersionPath = codeBuilder.getCodesFolder({ codesFolderPath, flowVersionId })
        const codePath = path.join(flowVersionPath, name)
        logger.debug({
            message: 'CodeBuilder#processCodeStep',
            sourceCode,
            name,
            codePath,
        })

        const lock = await memoryLock.acquire(`code-builder-${flowVersionId}-${name}`)
        try {
            const cache = cacheHandler(codePath) 
            const fState = await cache.cacheCheckState(codePath)
            if (fState === CacheState.READY && artifact.flowVersionState === FlowVersionState.LOCKED) {
                return
            }
            const { code, packageJson } = sourceCode

            const codeNeedCleanUp = fState === CacheState.PENDING && await fileExists(codePath)            
            if (codeNeedCleanUp) {
                await rmdir(codePath, { recursive: true })
            }

            await threadSafeMkdir(codePath)

            
            await cache.setCache(codePath, CacheState.PENDING)

            await installDependencies({
                path: codePath,
                packageJson,
            })

            await compileCode({
                path: codePath,
                code,
            })

            await cache.setCache(codePath, CacheState.READY)
        }
        catch (error: unknown) {
            logger.error({ name: 'CodeBuilder#processCodeStep', codePath, error })

            await handleCompilationError({
                codePath,
                error: error as Record<string, string | undefined>,
            })
        }
        finally {
            await lock.release()
        }
    },
}

const installDependencies = async ({
    path,
    packageJson,
}: InstallDependenciesParams): Promise<void> => {
    await fs.writeFile(`${path}/package.json`, packageJson, 'utf8')

    const dependencies: PackageInfo[] = [
        {
            alias: '@tsconfig/node18',
            spec: '1.0.0',
        },
        {
            alias: '@types/node',
            spec: '18.17.1',
        },
        {
            alias: 'typescript',
            spec: '4.8.4',
        },
    ]

    await packageManager.add({
        path,
        dependencies,
    })
}

const compileCode = async ({
    path,
    code,
}: CompileCodeParams): Promise<void> => {
    await fs.writeFile(`${path}/tsconfig.json`, TS_CONFIG_CONTENT, { encoding: 'utf8', flag: 'w' })
    await fs.writeFile(`${path}/index.ts`, code, { encoding: 'utf8', flag: 'w' })

    await packageManager.exec({
        path,
        command: 'tsc',
    })
}

const handleCompilationError = async ({
    codePath,
    error,
}: HandleCompilationErrorParams): Promise<void> => {
    const invalidArtifactTemplate = await fs.readFile(
        INVALID_ARTIFACT_TEMPLATE_PATH,
        'utf8',
    )
    const errorMessage = `Compilation Error: ${JSON.stringify(error['stdout']) ?? JSON.stringify(error) ?? 'error compiling code'}`

    const invalidArtifactContent = invalidArtifactTemplate.replace(
        INVALID_ARTIFACT_ERROR_PLACEHOLDER,
        errorMessage,
    )

    await fs.writeFile(`${codePath}/index.js`, invalidArtifactContent, 'utf8')
}


type ProcessCodeStepParams = {
    artifact: CodeArtifact
    codesFolderPath: string
}

type InstallDependenciesParams = {
    path: string
    packageJson: string
}

type CompileCodeParams = {
    path: string
    code: string
}

type HandleCompilationErrorParams = {
    codePath: string
    error: Record<string, string | undefined>
}<|MERGE_RESOLUTION|>--- conflicted
+++ resolved
@@ -3,11 +3,7 @@
 import { fileExists, logger, memoryLock, PackageInfo, packageManager, threadSafeMkdir } from '@activepieces/server-shared'
 import { FlowVersionState } from '@activepieces/shared'
 import { CodeArtifact } from '../engine/engine-runner'
-<<<<<<< HEAD
-import { cacheHandler, CacheState } from './cache-handler'
-=======
 import { cacheHandler, CacheState } from '../utils/cache-handler'
->>>>>>> df81e474
 
 const TS_CONFIG_CONTENT = `
 
