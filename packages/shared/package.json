--- conflicted
+++ resolved
@@ -1,9 +1,5 @@
 {
   "name": "@activepieces/shared",
-<<<<<<< HEAD
-  "version": "0.10.16",
-=======
   "version": "0.10.19",
->>>>>>> 51a1e600
   "type": "commonjs"
 }