--- conflicted
+++ resolved
@@ -948,9 +948,9 @@
     step.name = oldNameToNewName[step.name];
     if (step.settings.inputUiInfo) {
       step.settings.inputUiInfo.currentSelectedData = undefined;
+      step.settings.inputUiInfo.sampleDataFileId = undefined;
       step.settings.inputUiInfo.lastTestDate = undefined;
     }
-<<<<<<< HEAD
     oldStepsNameToReplace.forEach((oldName) => {
       step.settings.input = applyFunctionToValuesSync(
         step.settings.input,
@@ -963,25 +963,6 @@
             });
           }
           return value;
-=======
-    const existingNames = getAllSteps(flowVersionWithArtifacts.trigger).map((step) => step.name)
-    const oldStepsNameToReplace = getAllSteps(clonedStep).map((step) => step.name)
-    const oldNameToNewName: Record<string, string> = {}
-
-    oldStepsNameToReplace.forEach((name) => {
-        const newName = findUnusedName(existingNames, 'step')
-        oldNameToNewName[name] = newName
-        existingNames.push(newName)
-    })
-
-    const duplicatedStep = transferStep(clonedStep, (step: Step) => {
-        step.displayName = `${step.displayName} Copy`
-        step.name = oldNameToNewName[step.name]
-        if (step.settings.inputUiInfo) {
-            step.settings.inputUiInfo.currentSelectedData = undefined
-            step.settings.inputUiInfo.sampleDataFileId = undefined
-            step.settings.inputUiInfo.lastTestDate = undefined
->>>>>>> c2675f6a
         }
       );
     });
@@ -994,7 +975,6 @@
   });
   const operations = getImportOperations(duplicatedStep);
   operations.forEach((operation) => {
-    console.log('OPERATION 333', operation);
     finalFlow = flowHelper.apply(finalFlow, operation);
   });
   return finalFlow;
