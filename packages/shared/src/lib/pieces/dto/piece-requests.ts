--- conflicted
+++ resolved
@@ -28,11 +28,7 @@
 
 
 export const GetPieceRequestQuery = Type.Object({
-<<<<<<< HEAD
-    version: QueryVerType,
-=======
-    version: Type.Optional(SemVerType),
->>>>>>> 685a83fc
+    version: Type.Optional(QueryVerType),
 });
 
 export type GetPieceRequestQuery = Static<typeof GetPieceRequestQuery>;
