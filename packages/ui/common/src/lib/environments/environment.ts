export const environment = {
  production: false,
  apiUrl: 'http://localhost:3000/v1',
  jwtTokenName: 'token',
  redirectUrl: 'http://localhost:4200/redirect',
  userPropertyNameInLocalStorage: 'currentUser',
  //You need to edit index.html manually
<<<<<<< HEAD
  websiteTitle: 'Activepieces',
=======
  activateBeamer: true,
  showFeedbackButton: true,
  showDocsButton: true,
  showUserProfile: true,
  websiteTitle: 'Acitvpieces',
>>>>>>> eb90cad0
  // BEGIN EE
  firebase: {
    apiKey: 'AIzaSyBik7RRZ6S8QIpG4GqzwoF_SCNn3Dr9PPw',
    authDomain: 'activepieces-b3803.firebaseapp.com',
    projectId: 'activepieces-b3803',
    storageBucket: 'activepieces-b3803.appspot.com',
    messagingSenderId: '89039225374',
    appId: '1:89039225374:web:7e9279293327e02123640f',
  },
  // END EE
};<|MERGE_RESOLUTION|>--- conflicted
+++ resolved
@@ -5,15 +5,11 @@
   redirectUrl: 'http://localhost:4200/redirect',
   userPropertyNameInLocalStorage: 'currentUser',
   //You need to edit index.html manually
-<<<<<<< HEAD
-  websiteTitle: 'Activepieces',
-=======
   activateBeamer: true,
   showFeedbackButton: true,
   showDocsButton: true,
   showUserProfile: true,
-  websiteTitle: 'Acitvpieces',
->>>>>>> eb90cad0
+  websiteTitle: 'Activepieces',
   // BEGIN EE
   firebase: {
     apiKey: 'AIzaSyBik7RRZ6S8QIpG4GqzwoF_SCNn3Dr9PPw',
