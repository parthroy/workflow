--- conflicted
+++ resolved
@@ -36,16 +36,13 @@
   isNil,
   spreadIfDefined,
 } from '@activepieces/shared';
-<<<<<<< HEAD
 import { ActionBase, PieceMetadataModel, TriggerBase } from '@activepieces/pieces-framework';
-=======
 import {
   ActionBase,
   PiecePropertyMap,
   PropertyType,
   TriggerBase,
 } from '@activepieces/pieces-framework';
->>>>>>> f131d58a
 import { FormControl, UntypedFormBuilder, Validators } from '@angular/forms';
 import { InputFormCore } from '../input-form-core';
 
