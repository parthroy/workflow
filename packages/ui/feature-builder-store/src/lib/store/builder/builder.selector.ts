import { createFeatureSelector, createSelector } from '@ngrx/store';
import { GlobalBuilderState } from '../../model/global-builder-state.model';

import {
  AppConnection,
<<<<<<< HEAD
  Flow,
  FlowRun,
  FlowVersionState,
=======
  ExecutionOutputStatus,
  Flow,
  FlowRun,
  StepOutput,
>>>>>>> f6f900c4
  flowHelper,
} from '@activepieces/shared';
import { ViewModeEnum } from '../../model/enums/view-mode.enum';

import { FlowItemsDetailsState } from '../../model/flow-items-details-state.model';
import { ActionType, TriggerType } from '@activepieces/shared';
import { FlowItem } from '../../model/flow-item';
import { MentionListItem } from '../../model/mention-list-item';
import { FlowStructureUtil } from '../../utils/flowStructureUtil';
import { ConnectionDropdownItem } from '../../model/connections-dropdown-item';
import { BuilderSavingStatusEnum, CanvasState } from '../../model';
import {
  CORE_PIECES_ACTIONS_NAMES,
  CORE_PIECES_TRIGGERS,
  FlowItemDetails,
  corePieceIconUrl,
} from '@activepieces/ui/common';
import { FlowInstanceState } from './flow-instance/flow-instance.reducer';

export const BUILDER_STATE_NAME = 'builderState';

export const selectGlobalBuilderState =
  createFeatureSelector<GlobalBuilderState>(BUILDER_STATE_NAME);

const selectFlowState = createSelector(selectGlobalBuilderState, (state) => {
  return state.flowState;
});
export const selectIsPublishing = createSelector(
  selectFlowState,
  (state) =>
    (state.savingStatus & BuilderSavingStatusEnum.PUBLISHING) ===
    BuilderSavingStatusEnum.PUBLISHING
);

export const selectIsSaving = createSelector(
  selectFlowState,
  (state) =>
    (state.savingStatus & BuilderSavingStatusEnum.SAVING_FLOW) ===
    BuilderSavingStatusEnum.SAVING_FLOW
);

export const selectFlowHasAnySteps = createSelector(
  selectFlowState,
  (state) => !!state.flow.version.trigger?.nextAction
);

export const selectViewMode = createSelector(
  selectGlobalBuilderState,
  (state: GlobalBuilderState) => state.viewMode
);

export const selectIsInDebugMode = createSelector(
  selectGlobalBuilderState,
  (state: GlobalBuilderState) =>
    state.viewMode === ViewModeEnum.VIEW_INSTANCE_RUN
);
export const selectIsInPublishedVersionViewMode = createSelector(
  selectGlobalBuilderState,
  (state: GlobalBuilderState) => state.viewMode === ViewModeEnum.SHOW_PUBLISHED
);

export const selectReadOnly = createSelector(
  selectGlobalBuilderState,
  (state: GlobalBuilderState) => state.viewMode !== ViewModeEnum.BUILDING
);
const selectInstanceState = createSelector(
  selectGlobalBuilderState,
  (state: GlobalBuilderState) => state.instance
);

const selectCurrentInstance = createSelector(
  selectInstanceState,
  (state: FlowInstanceState) => {
    return state?.instance;
  }
);
const selectHasFlowBeenPublished = createSelector(
  selectInstanceState,
  (state: FlowInstanceState) => {
    return !!state?.instance;
  }
);
const selectCanvasState = createSelector(selectGlobalBuilderState, (state) => {
  return state.canvasState;
});

export const selectCurrentFlow = createSelector(selectFlowState, (state) => {
  return state.flow;
});

const selectShownFlowVersion = createSelector(
  selectCanvasState,
  (cavnasState) => {
    return cavnasState.displayedFlowVersion;
  }
);
const selectIsCurrentVersionPublished = createSelector(
  selectCurrentFlow,
  (flow) => {
    return flow.version.state === FlowVersionState.LOCKED;
  }
);

export const selectCurrentFlowFolderName = createSelector(
  selectFlowState,
  (state) => {
    if (!state.folder) {
      return 'Uncategorized';
    }
    return state.folder.displayName;
  }
);

export const selectCurrentFlowValidity = createSelector(
  selectCurrentFlow,
  (flow: Flow | undefined) => {
    if (!flow) return false;
    return flow.version?.valid || false;
  }
);

export const selectCurrentStep = createSelector(selectCanvasState, (state) => {
  return state.focusedStep;
});

const selectCurrentStepSettings = createSelector(
  selectCurrentStep,
  (selectedStep) => {
    if (selectedStep && selectedStep) {
      return selectedStep.settings;
    }
    return undefined;
  }
);
const selectTriggerSelectedSampleData = createSelector(
  selectCurrentStep,
  (step) => {
    if (
      step &&
      (step.type === TriggerType.PIECE || step.type === TriggerType.WEBHOOK) &&
      step.settings.inputUiInfo
    ) {
      return step.settings.inputUiInfo.currentSelectedData;
    }
    return undefined;
  }
);
const selectStepTestSampleData = createSelector(selectCurrentStep, (step) => {
  if (
    step &&
    (step.type === ActionType.PIECE || step.type === ActionType.CODE) &&
    step.settings.inputUiInfo
  ) {
    return step.settings.inputUiInfo.currentSelectedData;
  }
  return undefined;
});
const selectStepTestSampleDataStringified = createSelector(
  selectStepTestSampleData,
  (res) => {
    return res ? res : res === undefined ? 'undefined' : JSON.stringify(res);
  }
);
const selectLastTestDate = createSelector(selectCurrentStep, (step) => {
  if (
    step &&
    (step.type === ActionType.PIECE || step.type === ActionType.CODE) &&
    step.settings.inputUiInfo
  ) {
    return step.settings.inputUiInfo.lastTestDate;
  }
  return undefined;
});
export const selectCurrentStepName = createSelector(
  selectCurrentStep,
  (selectedStep) => {
    if (selectedStep) {
      return selectedStep.name;
    }
    return '';
  }
);
export const selectCurrentStepDisplayName = createSelector(
  selectCurrentStep,
  (step) => {
    return step?.displayName || '';
  }
);

export const selectCurrentFlowVersionId = createSelector(
  selectCurrentFlow,
  (flow: Flow | undefined) => {
    if (!flow) return undefined;
    return flow.version?.id;
  }
);
export const selectNumberOfInvalidSteps = createSelector(
  selectCurrentFlow,
  (flow) => {
    const steps = flowHelper.getAllSteps(flow.version);
    return steps.reduce((prev, curr) => prev + (curr.valid ? 0 : 1), 0);
  }
);
export const selectCurrentFlowRun = createSelector(
  selectCanvasState,
  (state) => {
    return state.selectedRun;
  }
);
const selectPublishedFlowVersion = createSelector(
  selectInstanceState,
  (instanceState) => {
    return instanceState.publishedFlowVersion;
  }
);
export const selectCurrentFlowRunStatus = createSelector(
  selectCurrentFlowRun,
  (run: FlowRun | undefined) => {
    if (run === undefined) {
      return undefined;
    }
    return run.status;
  }
);
<<<<<<< HEAD

=======
const selectStepResultsAccordion = createSelector(
  selectCurrentFlow,
  selectCurrentFlowRun,
  (flow, run) => {
    if (!run || run.status === ExecutionOutputStatus.RUNNING) {
      return [];
    }
    const steps = flowHelper.getAllSteps(flow.version);
    const results: {
      result: StepOutput;
      stepName: string;
    }[] = [];
    const executionState = run.executionOutput?.executionState;
    if (!executionState) {
      return [];
    }
    steps.forEach((s) => {
      if (executionState?.steps[s.name]) {
        results.push({
          result: executionState.steps[s.name],
          stepName: s.name,
        });
      }
    });
    return results;
  }
);
const selectBuidlerState = createSelector(
  selectGlobalBuilderState,
  (state: GlobalBuilderState) => {
    return state.flowState.builderState;
  }
);
>>>>>>> f6f900c4
export const selectCurrentLeftSidebarType = createSelector(
  selectCanvasState,
  (state: CanvasState) => {
    return state.leftSidebar.type;
  }
);
export const selectIsGeneratingFlowComponentOpen = createSelector(
  selectCanvasState,
  (state: CanvasState) => {
    return state.isGeneratingFlowComponentOpen;
  }
);

export const selectCurrentRightSideBar = createSelector(
  selectCanvasState,
  (state: CanvasState) => {
    return state.rightSidebar;
  }
);

export const selectCurrentRightSideBarType = createSelector(
  selectCanvasState,
  (state: CanvasState) => {
    return state.rightSidebar.type;
  }
);

export const selectAllFlowItemsDetails = createSelector(
  selectGlobalBuilderState,
  (state: GlobalBuilderState) => {
    return state.flowItemsDetailsState;
  }
);
export const selectAllFlowItemsDetailsLoadedState = createSelector(
  selectAllFlowItemsDetails,
  (state: FlowItemsDetailsState) => {
    return state.loaded;
  }
);

export const selectCoreFlowItemsDetails = createSelector(
  selectAllFlowItemsDetails,
  (state: FlowItemsDetailsState) => {
    return state.coreFlowItemsDetails;
  }
);
const selectMissingStepRecommendedFlowItemsDetails = createSelector(
  selectCoreFlowItemsDetails,
  (core: FlowItemDetails[]) => {
    const recommendations = core.filter(
      (f) =>
        (f.type === ActionType.PIECE && f.extra?.appName === 'http') ||
        f.type === ActionType.CODE
    );
    return recommendations;
  }
);

export const selectFlowItemDetailsForCoreTriggers = createSelector(
  selectAllFlowItemsDetails,
  (state: FlowItemsDetailsState) => {
    return state.coreTriggerFlowItemsDetails.filter(
      (details) => details.type !== TriggerType.EMPTY
    );
  }
);
export const selectFlowItemDetailsForCustomPiecesActions = createSelector(
  selectAllFlowItemsDetails,
  (state: FlowItemsDetailsState) => {
    return state.customPiecesActionsFlowItemDetails;
  }
);
export const selectFlowItemDetailsForCustomPiecesTriggers = createSelector(
  selectAllFlowItemsDetails,
  (state: FlowItemsDetailsState) => {
    return state.customPiecesTriggersFlowItemDetails;
  }
);

export const selectFlowItemDetails = (flowItem: FlowItem) =>
  createSelector(selectAllFlowItemsDetails, (state: FlowItemsDetailsState) => {
    if (flowItem.type === ActionType.PIECE) {
      if (
        CORE_PIECES_ACTIONS_NAMES.find((n) => n === flowItem.settings.pieceName)
      ) {
        return state.coreFlowItemsDetails.find(
          (c) => c.extra?.appName === flowItem.settings.pieceName
        );
      }
      return state.customPiecesActionsFlowItemDetails.find(
        (f) => f.extra?.appName === flowItem.settings.pieceName
      );
    }
    if (flowItem.type === TriggerType.PIECE) {
      if (CORE_PIECES_TRIGGERS.find((n) => n === flowItem.settings.pieceName)) {
        return state.coreTriggerFlowItemsDetails.find(
          (c) => c.extra?.appName === flowItem.settings.pieceName
        );
      }
      return state.customPiecesTriggersFlowItemDetails.find(
        (f) => f.extra?.appName === flowItem.settings.pieceName
      );
    }

    //Core items might contain remote flows so always have them at the end
    const coreItemDetials = state.coreFlowItemsDetails.find(
      (c) => c.type === flowItem.type
    );

    if (coreItemDetials) return coreItemDetials;
    const triggerItemDetails = state.coreTriggerFlowItemsDetails.find(
      (t) => t.type === flowItem.type
    );

    return triggerItemDetails;
  });

const selectAllAppConnections = createSelector(
  selectGlobalBuilderState,
  (globalState) => globalState.appConnectionsState.connections
);

export const selectConnection = (connectionName: string) =>
  createSelector(selectAllAppConnections, (connections: AppConnection[]) => {
    return connections.find((c) => c.name === connectionName);
  });

const selectAppConnectionsDropdownOptions = createSelector(
  selectAllAppConnections,
  (connections: AppConnection[]) => {
    return [...connections].map((c) => {
      const result: ConnectionDropdownItem = {
        label: { appName: c.appName, name: c.name },
        value: `{{connections.${c.name}}}`,
      };
      return result;
    });
  }
);

const selectAllFlowSteps = createSelector(
  selectCurrentFlow,
  (flow: Flow | undefined) => {
    if (flow && flow.version) {
      return FlowStructureUtil.traverseAllSteps(flow.version.trigger, false);
    }
    return [];
  }
);

const selectAppConnectionsForMentionsDropdown = createSelector(
  selectAllAppConnections,
  (connections: AppConnection[]) => {
    return [...connections].map((c) => {
      const result: MentionListItem = {
        label: c.name,
        value: `{{connections.${c.name}}}`,
      };
      return result;
    });
  }
);

const selectAllStepsForMentionsDropdown = createSelector(
  selectCurrentStep,
  selectCurrentFlow,
  selectAllFlowItemsDetails,
  (
    currentStep,
    flow,
    flowItemDetails
  ): (MentionListItem & { step: FlowItem })[] => {
    if (!currentStep || !flow || !flow.version || !flow.version.trigger) {
      return [];
    }
    const path = FlowStructureUtil.findPathToStep(
      currentStep,
      flow?.version?.trigger
    );
    return path.map((s) => {
      return {
        label: s.displayName,
        value: `{{${s.name}}}`,
        step: s,
        logoUrl: findStepLogoUrlForMentions(s, flowItemDetails),
      };
    });
  }
);
const selectStepValidity = createSelector(selectCurrentStep, (step) => {
  return step?.valid || false;
});
function findStepLogoUrlForMentions(
  step: FlowItem,
  flowItemsDetailsState: FlowItemsDetailsState
) {
  switch (step.type) {
    case ActionType.PIECE:
      if (
        CORE_PIECES_ACTIONS_NAMES.find((n) => n === step.settings.pieceName)
      ) {
        return corePieceIconUrl(step.settings.pieceName);
      }
      return flowItemsDetailsState.customPiecesActionsFlowItemDetails.find(
        (i) => i.extra?.appName === step.settings.pieceName
      )?.logoUrl;
    case TriggerType.PIECE:
      if (CORE_PIECES_TRIGGERS.find((n) => n === step.settings.pieceName)) {
        return corePieceIconUrl(step.settings.pieceName);
      }
      return flowItemsDetailsState.customPiecesTriggersFlowItemDetails.find(
        (i) => i.extra?.appName === step.settings.pieceName
      )?.logoUrl;
    case TriggerType.EMPTY:
      return 'assets/img/custom/piece/emptyTrigger.png';
    case ActionType.BRANCH:
      return 'assets/img/custom/piece/branch_mention.png';
    case TriggerType.WEBHOOK:
      return 'assets/img/custom/piece/webhook_mention.png';
    case ActionType.LOOP_ON_ITEMS:
      return 'assets/img/custom/piece/loop_mention.png';
    case ActionType.CODE:
      return 'assets/img/custom/piece/code_mention.png';
    case ActionType.MISSING:
      // TODO EDIT
      return 'assets/img/custom/piece/emptyTrigger.png';
  }
}

const selectIsSchduleTrigger = createSelector(selectCurrentFlow, (flow) => {
  if (flow?.version?.trigger.type === TriggerType.PIECE) {
    return flow.version.trigger.settings.pieceName === 'schedule';
  }
  return false;
});
const selectCurrentStepPieceVersionAndName = createSelector(
  selectCurrentStep,
  (s) => {
    if (s?.type === TriggerType.PIECE || s?.type === ActionType.PIECE) {
      return {
        version: s.settings.pieceVersion,
        pieceName: s.settings.pieceName,
      };
    }
    return undefined;
  }
);
const selectStepLogoUrl = (stepName: string) => {
  return createSelector(
    selectAllFlowSteps,
    selectAllFlowItemsDetails,
    (steps, flowItemsDetails) => {
      const step = steps.find((s) => s.name === stepName);
      if (!step) {
        return 'assets/img/custom/piece/branch_mention.png';
      }
      const logoUrl = findStepLogoUrlForMentions(step, flowItemsDetails);
      return logoUrl;
    }
  );
};
export const BuilderSelectors = {
  selectReadOnly,
  selectViewMode,
  selectIsInPublishedVersionViewMode,
  selectCurrentFlowRun,
  selectCurrentFlow,
  selectCurrentInstance,
  selectCurrentRightSideBar,
  selectCurrentStep,
  selectIsPublishing,
  selectIsSaving,
  selectFlowHasAnySteps,
  selectCurrentLeftSidebarType,
  selectCurrentStepName,
  selectCurrentRightSideBarType,
  selectCurrentFlowRunStatus,
  selectCurrentStepDisplayName,
  selectIsInDebugMode,
  selectAllFlowItemsDetails,
  selectFlowItemDetails,
  selectAllFlowItemsDetailsLoadedState,
  selectCoreFlowItemsDetails,
  selectFlowItemDetailsForCoreTriggers,
  selectCurrentFlowValidity,
  selectFlowItemDetailsForCustomPiecesActions,
  selectAppConnectionsDropdownOptions,
  selectFlowItemDetailsForCustomPiecesTriggers,
  selectAllAppConnections,
  selectAllFlowSteps,
  selectAllStepsForMentionsDropdown,
  selectAppConnectionsForMentionsDropdown,
  selectStepLogoUrl,
  selectCurrentStepSettings,
  selectTriggerSelectedSampleData,
  selectStepValidity,
  selectCurrentFlowVersionId,
  selectShownFlowVersion,
  selectIsSchduleTrigger,
  selectCurrentStepPieceVersionAndName,
  selectCurrentFlowFolderName,
  selectStepTestSampleData,
  selectLastTestDate,
  selectNumberOfInvalidSteps,
  selectIsGeneratingFlowComponentOpen,
  selectMissingStepRecommendedFlowItemsDetails,
  selectStepTestSampleDataStringified,
<<<<<<< HEAD
  selectIsCurrentVersionPublished,
  selectPublishedFlowVersion,
  selectHasFlowBeenPublished,
=======
  selectStepResultsAccordion,
>>>>>>> f6f900c4
};<|MERGE_RESOLUTION|>--- conflicted
+++ resolved
@@ -3,16 +3,11 @@
 
 import {
   AppConnection,
-<<<<<<< HEAD
+  ExecutionOutputStatus,
   Flow,
   FlowRun,
   FlowVersionState,
-=======
-  ExecutionOutputStatus,
-  Flow,
-  FlowRun,
   StepOutput,
->>>>>>> f6f900c4
   flowHelper,
 } from '@activepieces/shared';
 import { ViewModeEnum } from '../../model/enums/view-mode.enum';
@@ -237,9 +232,6 @@
     return run.status;
   }
 );
-<<<<<<< HEAD
-
-=======
 const selectStepResultsAccordion = createSelector(
   selectCurrentFlow,
   selectCurrentFlowRun,
@@ -267,13 +259,6 @@
     return results;
   }
 );
-const selectBuidlerState = createSelector(
-  selectGlobalBuilderState,
-  (state: GlobalBuilderState) => {
-    return state.flowState.builderState;
-  }
-);
->>>>>>> f6f900c4
 export const selectCurrentLeftSidebarType = createSelector(
   selectCanvasState,
   (state: CanvasState) => {
@@ -581,11 +566,8 @@
   selectIsGeneratingFlowComponentOpen,
   selectMissingStepRecommendedFlowItemsDetails,
   selectStepTestSampleDataStringified,
-<<<<<<< HEAD
   selectIsCurrentVersionPublished,
   selectPublishedFlowVersion,
   selectHasFlowBeenPublished,
-=======
   selectStepResultsAccordion,
->>>>>>> f6f900c4
 };