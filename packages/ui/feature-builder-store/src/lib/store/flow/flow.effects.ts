import { Injectable } from '@angular/core';
import { Actions, concatLatestFrom, createEffect, ofType } from '@ngrx/effects';
import {
  catchError,
  concatMap,
  delay,
  EMPTY,
  Observable,
  of,
  switchMap,
  tap,
} from 'rxjs';
import { Store } from '@ngrx/store';
import {
  FlowsActions,
  FlowsActionType,
  SingleFlowModifyingState,
} from './flows.action';
import { MatSnackBar } from '@angular/material/snack-bar';
import { BuilderSelectors } from '../builder/builder.selector';
import { UUID } from 'angular2-uuid';
import { BuilderActions } from '../builder/builder.action';
import {
  ActionType,
  Flow,
  FlowOperationRequest,
  FlowOperationType,
  TriggerType,
  flowHelper,
} from '@activepieces/shared';
import { RightSideBarType } from '../../model/enums/right-side-bar-type.enum';
import { LeftSideBarType } from '../../model/enums/left-side-bar-type.enum';
import { NO_PROPS } from '../../model/canvas-state';
import { CollectionBuilderService } from '../../service/collection-builder.service';
import {
  BuilderAutocompleteMentionsDropdownService,
  FlowService,
  environment,
} from '@activepieces/ui/common';
import { canvasActions } from '../builder/canvas/canvas.action';
import { ViewModeActions } from '../builder/viewmode/view-mode.action';
import { ViewModeEnum } from '../../model';
import { FlowStructureUtil } from '../../utils/flowStructureUtil';
@Injectable()
export class FlowsEffects {
  loadInitial$ = createEffect(() => {
    return this.actions$.pipe(
      ofType(BuilderActions.loadInitial),
      switchMap(({ flow, run, folder }) => {
        return of(FlowsActions.setInitial({ flow, run, folder }));
      }),
      catchError((err) => {
        console.error(err);
        throw err;
      })
    );
  });

  replaceEmptyStep = createEffect(() => {
    return this.actions$.pipe(
      ofType(FlowsActions.updateAction),
      concatLatestFrom(() =>
        this.store.select(BuilderSelectors.selectCurrentStepName)
      ),
      switchMap(([action, stepName]) => {
        if (action.updatingMissingStep) {
          return of(
            canvasActions.selectStepByName({
              stepName: stepName,
            })
          );
        }
        return EMPTY;
      })
    );
  });
  replaceTrigger = createEffect(() => {
    return this.actions$.pipe(
      ofType(FlowsActions.updateTrigger),
      concatLatestFrom(() =>
        this.store.select(BuilderSelectors.selectCurrentFlow)
      ),
      switchMap(([action, flow]) => {
        return of(
          canvasActions.selectStepByName({
            stepName: flow.version.trigger.name,
          })
        );
      })
    );
  });
  selectFirstInvalidStep$ = createEffect(() => {
    return this.actions$.pipe(
      ofType(FlowsActions.selectFirstInvalidStep),
      concatLatestFrom(() =>
        this.store.select(BuilderSelectors.selectCurrentFlow)
      ),
      switchMap(([action, flow]) => {
        const invalidSteps = flowHelper
          .getAllSteps(flow.version.trigger)
          .filter((s) => !s.valid);
        if (invalidSteps.length > 0) {
          return of(
            canvasActions.selectStepByName({
              stepName: invalidSteps[0].name,
            })
          );
        }
        return of(
          canvasActions.selectStepByName({
            stepName: flow.version.trigger.name,
          })
        );
      })
    );
  });

  deleteStep = createEffect(() => {
    return this.actions$.pipe(
      ofType(FlowsActions.deleteAction),
      concatLatestFrom(() => [
        this.store.select(BuilderSelectors.selectCurrentRightSideBarType),
      ]),
      switchMap(([{ operation }, rightSidebar]) => {
        if (rightSidebar === RightSideBarType.EDIT_STEP) {
          return of(
            canvasActions.setRightSidebar({
              sidebarType: RightSideBarType.NONE,
              props: NO_PROPS,
              deselectCurrentStep: true,
            })
          );
        }
        return EMPTY;
      })
    );
  });

  addStep = createEffect(() => {
    return this.actions$.pipe(
      ofType(FlowsActions.addAction),
      concatLatestFrom(() =>
        this.store.select(BuilderSelectors.selectCurrentFlow)
      ),
      switchMap(([{ operation }]) => {
        return of(
          canvasActions.selectStepByName({ stepName: operation.action.name })
        );
      })
    );
  });

  stepSelectedEffect = createEffect(() => {
    return this.actions$.pipe(
      ofType(canvasActions.selectStepByName),
      concatLatestFrom(() => [
        this.store.select(BuilderSelectors.selectCurrentStep),
        this.store.select(BuilderSelectors.selectCurrentFlowRun),
      ]),
      tap(() => {
        this.builderAutocompleteService.currentAutocompleteInputId$.next(null);
        this.builderAutocompleteService.currentAutoCompleteInputContainer$.next(
          null
        );
      }),
      switchMap(([{ stepName }, step, run]) => {
        if (step) {
          switch (step.type) {
            case TriggerType.EMPTY:
              return of(
                canvasActions.setRightSidebar({
                  sidebarType: RightSideBarType.TRIGGER_TYPE,
                  props: NO_PROPS,
                  deselectCurrentStep: false,
                })
              );
            case ActionType.MISSING:
              return of(
                canvasActions.setRightSidebar({
                  sidebarType: RightSideBarType.STEP_TYPE,
                  props: NO_PROPS,
                  deselectCurrentStep: false,
                })
              );
            case ActionType.BRANCH:
            case ActionType.CODE:
            case ActionType.LOOP_ON_ITEMS:
            case TriggerType.PIECE:
            case TriggerType.WEBHOOK:
            case ActionType.PIECE: {
              const actionsToDispatch: Array<any> = [
                canvasActions.setRightSidebar({
                  sidebarType: RightSideBarType.EDIT_STEP,
                  props: NO_PROPS,
                  deselectCurrentStep: false,
                }),
              ];
              if (run) {
                actionsToDispatch.push(
                  canvasActions.setLeftSidebar({
                    sidebarType: LeftSideBarType.SHOW_RUN,
                  })
                );
              }
              return of(...actionsToDispatch);
            }
          }
        }
        return EMPTY;
      })
    );
  });

  flowModified$ = createEffect(() => {
    return this.actions$.pipe(
      ofType(...SingleFlowModifyingState),
      concatLatestFrom(() => [
        this.store.select(BuilderSelectors.selectCurrentFlow),
      ]),
      concatMap(([action, flow]) => {
        const genSavedId = UUID.UUID();
        let flowOperation: FlowOperationRequest;
        switch (action.type) {
          case FlowsActionType.UPDATE_TRIGGER: {
<<<<<<< HEAD
            const op =
              FlowStructureUtil.removeAnySubequentStepsFromFlowOperationStep(
                action.operation
              ) as typeof action.operation;
=======
            const op = FlowStructureUtil.removeAnySubequentStepsFromTrigger(
              action.operation
            );
>>>>>>> 614ee64a
            flowOperation = {
              type: FlowOperationType.UPDATE_TRIGGER,
              request: op,
            };
            break;
          }
          case FlowsActionType.ADD_ACTION:
            flowOperation = {
              type: FlowOperationType.ADD_ACTION,
              request: action.operation,
            };
            break;
          case FlowsActionType.UPDATE_ACTION: {
<<<<<<< HEAD
            const op =
              FlowStructureUtil.removeAnySubequentStepsFromFlowOperationStep(
                action.operation
              ) as typeof action.operation;
=======
            const op = FlowStructureUtil.removeAnySubequentStepsFromAction(
              action.operation
            );
>>>>>>> 614ee64a
            flowOperation = {
              type: FlowOperationType.UPDATE_ACTION,
              request: op,
            };
            break;
          }
          case FlowsActionType.DELETE_ACTION:
            flowOperation = {
              type: FlowOperationType.DELETE_ACTION,
              request: action.operation,
            };
            break;
          case FlowsActionType.CHANGE_NAME:
            flowOperation = {
              type: FlowOperationType.CHANGE_NAME,
              request: {
                displayName: action.displayName,
              },
            };
            break;
          case FlowsActionType.MOVE_ACTION:
            flowOperation = {
              type: FlowOperationType.MOVE_ACTION,
              request: action.operation,
            };
        }
        if (flow) {
          return of(
            FlowsActions.applyUpdateOperation({
              flow: flow,
              operation: flowOperation,
              saveRequestId: genSavedId,
            })
          );
        }
        return EMPTY;
      })
    );
  });
  showDraftVersion$ = createEffect(() => {
    return this.actions$.pipe(
      ofType(ViewModeActions.setViewMode),
      concatLatestFrom(() =>
        this.store.select(BuilderSelectors.selectCurrentFlow)
      ),
      switchMap(([action, flow]) => {
        if (action.viewMode === ViewModeEnum.BUILDING) {
          return of(
            canvasActions.setInitial({ displayedFlowVersion: flow.version })
          );
        }
        return EMPTY;
      })
    );
  });
  applyUpdateOperationS = createEffect(
    () => {
      return this.actions$.pipe(
        ofType(FlowsActions.applyUpdateOperation),
        concatMap((action) => {
          return this.processFlowUpdate({
            operation: action.operation,
            flow: action.flow,
            saveRequestId: action.saveRequestId,
          });
        }),
        catchError((e) => {
          console.error(e);
          const shownBar = this.snackBar.open(
            'You have unsaved changes on this page due to network disconnection.',
            'Refresh',
            { duration: undefined, panelClass: 'error' }
          );
          shownBar.afterDismissed().subscribe(() => location.reload());
          return of(FlowsActions.savedFailed(e));
        })
      );
    },
    { dispatch: false }
  );

  private processFlowUpdate(request: {
    operation: FlowOperationRequest;
    flow: Flow;
    saveRequestId: UUID;
  }): Observable<Flow> {
    const update$ = this.flowService.update(request.flow.id, request.operation);
    const updateTap = tap((updatedFlow: Flow) => {
      this.store.dispatch(
        FlowsActions.savedSuccess({
          saveRequestId: request.saveRequestId,
          flow: updatedFlow,
        })
      );
      const now = new Date();
      const nowDate = now.toLocaleDateString('en-us', {
        month: 'long',
        day: 'numeric',
        year: 'numeric',
      });
      const nowTime = `${now.getHours().toString().padEnd(2, '0')}:${now
        .getMinutes()
        .toString()
        .padStart(2, '0')}`;
      this.pieceBuilderService.lastSuccessfulSaveDate = `Last saved on ${nowDate} at ${nowTime}.`;
    });
    if (environment.production) {
      return update$.pipe(updateTap);
    }
    //so in development mode the publish button doesn't flicker constantly and cause us to have epilieptic episodes
    return update$.pipe(delay(150), updateTap);
  }

  constructor(
    private pieceBuilderService: CollectionBuilderService,
    private flowService: FlowService,
    private store: Store,
    private actions$: Actions,
    private snackBar: MatSnackBar,
    private builderAutocompleteService: BuilderAutocompleteMentionsDropdownService
  ) {}
}<|MERGE_RESOLUTION|>--- conflicted
+++ resolved
@@ -222,16 +222,9 @@
         let flowOperation: FlowOperationRequest;
         switch (action.type) {
           case FlowsActionType.UPDATE_TRIGGER: {
-<<<<<<< HEAD
-            const op =
-              FlowStructureUtil.removeAnySubequentStepsFromFlowOperationStep(
-                action.operation
-              ) as typeof action.operation;
-=======
             const op = FlowStructureUtil.removeAnySubequentStepsFromTrigger(
               action.operation
             );
->>>>>>> 614ee64a
             flowOperation = {
               type: FlowOperationType.UPDATE_TRIGGER,
               request: op,
@@ -245,16 +238,9 @@
             };
             break;
           case FlowsActionType.UPDATE_ACTION: {
-<<<<<<< HEAD
-            const op =
-              FlowStructureUtil.removeAnySubequentStepsFromFlowOperationStep(
-                action.operation
-              ) as typeof action.operation;
-=======
             const op = FlowStructureUtil.removeAnySubequentStepsFromAction(
               action.operation
             );
->>>>>>> 614ee64a
             flowOperation = {
               type: FlowOperationType.UPDATE_ACTION,
               request: op,
