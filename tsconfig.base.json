--- conflicted
+++ resolved
@@ -444,13 +444,11 @@
       "@activepieces/piece-quickzu": [
         "packages/pieces/community/quickzu/src/index.ts"
       ],
-<<<<<<< HEAD
       "@activepieces/piece-razorpay": [
         "packages/pieces/community/razorpay/src/index.ts"
-=======
+      ],
       "@activepieces/piece-rabbitmq": [
         "packages/pieces/community/rabbitmq/src/index.ts"
->>>>>>> 1885787a
       ],
       "@activepieces/piece-read-file": [
         "packages/pieces/read-file/src/index.ts"
