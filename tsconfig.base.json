--- conflicted
+++ resolved
@@ -807,13 +807,11 @@
       "activepieces/piece-zuora": [
         "packages/pieces/community/zuora/src/index.ts"
       ],
-<<<<<<< HEAD
+      "@activepieces/piece-personal-ai": [
+        "packages/pieces/community/personal-ai/src/index.ts"
+      ],
       "@activepieces/piece-eth-name-service": [
         "packages/pieces/community/eth-name-service/src/index.ts"
-=======
-      "@activepieces/piece-personal-ai": [
-        "packages/pieces/community/personal-ai/src/index.ts"
->>>>>>> 1f6e807d
       ],
       "ee-embed-sdk": ["packages/ee/ui/embed-sdk/src/index.ts"],
       "server-worker": ["packages/server/worker/src/index.ts"],
