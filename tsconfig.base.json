{
  "compileOnSave": false,
  "compilerOptions": {
    "allowSyntheticDefaultImports": true,
    "esModuleInterop": true,
    "rootDir": ".",
    "sourceMap": true,
    "declaration": false,
    "moduleResolution": "node",
    "emitDecoratorMetadata": true,
    "experimentalDecorators": true,
    "importHelpers": true,
    "target": "es2015",
    "module": "esnext",
    "lib": ["es2021", "dom"],
    "skipLibCheck": true,
    "skipDefaultLibCheck": true,
    "baseUrl": ".",
    "paths": {
      "@activepieces/ee-auth": ["packages/ee/auth/src/index.ts"],
      "@activepieces/ee-shared": ["packages/ee/shared/src/index.ts"],
      "@activepieces/ee/billing/ui": ["packages/ee/billing/ui/src/index.ts"],
      "@activepieces/engine": ["packages/engine/src/main.ts"],
      "@activepieces/piece-activecampaign": [
        "packages/pieces/community/activecampaign/src/index.ts"
      ],
      "@activepieces/piece-activepieces": [
        "packages/pieces/community/activepieces/src/index.ts"
      ],
      "@activepieces/piece-acumbamail": [
        "packages/pieces/community/acumbamail/src/index.ts"
      ],
      "@activepieces/piece-afforai": [
        "packages/pieces/community/afforai/src/index.ts"
      ],
      "@activepieces/piece-airtable": [
        "packages/pieces/community/airtable/src/index.ts"
      ],
      "@activepieces/piece-amazon-s3": [
        "packages/pieces/community/amazon-s3/src/index.ts"
      ],
      "@activepieces/piece-apitable": [
        "packages/pieces/community/apitable/src/index.ts"
      ],
      "@activepieces/piece-apollo": [
        "packages/pieces/community/apollo/src/index.ts"
      ],
      "@activepieces/piece-approval": [
        "packages/pieces/community/approval/src/index.ts"
      ],
      "@activepieces/piece-asana": [
        "packages/pieces/community/asana/src/index.ts"
      ],
      "@activepieces/piece-azure-openai": [
        "packages/pieces/community/azure-openai/src/index.ts"
      ],
      "@activepieces/piece-bannerbear": [
        "packages/pieces/community/bannerbear/src/index.ts"
      ],
      "@activepieces/piece-baserow": [
        "packages/pieces/community/baserow/src/index.ts"
      ],
      "@activepieces/piece-beamer": [
        "packages/pieces/community/beamer/src/index.ts"
      ],
      "@activepieces/piece-bettermode": [
        "packages/pieces/community/bettermode/src/index.ts"
      ],
      "@activepieces/piece-binance": [
        "packages/pieces/community/binance/src/index.ts"
      ],
      "@activepieces/piece-bonjoro": [
        "packages/pieces/community/bonjoro/src/index.ts"
      ],
      "@activepieces/piece-box": ["packages/pieces/community/box/src/index.ts"],
      "@activepieces/piece-brilliant-directories": [
        "packages/pieces/community/brilliant-directories/src/index.ts"
      ],
      "@activepieces/piece-bubble": [
        "packages/pieces/community/bubble/src/index.ts"
      ],
      "@activepieces/piece-cal-com": [
        "packages/pieces/community/cal-com/src/index.ts"
      ],
      "@activepieces/piece-calendly": [
        "packages/pieces/community/calendly/src/index.ts"
      ],
      "@activepieces/piece-cartloom": [
        "packages/pieces/community/cartloom/src/index.ts"
      ],
      "@activepieces/piece-certopus": [
        "packages/pieces/community/certopus/src/index.ts"
      ],
      "@activepieces/piece-clarifai": [
        "packages/pieces/community/clarifai/src/index.ts"
      ],
      "@activepieces/piece-claude": [
        "packages/pieces/community/claude/src/index.ts"
      ],
      "@activepieces/piece-clearout": [
        "packages/pieces/community/clearout/src/index.ts"
      ],
      "@activepieces/piece-clickup": [
        "packages/pieces/community/clickup/src/index.ts"
      ],
      "@activepieces/piece-clockodo": [
        "packages/pieces/community/clockodo/src/index.ts"
      ],
      "@activepieces/piece-connections": [
        "packages/pieces/community/connections/src/index.ts"
      ],
      "@activepieces/piece-constant-contact": [
        "packages/pieces/community/constant-contact/src/index.ts"
      ],
      "@activepieces/piece-contentful": [
        "packages/pieces/community/contentful/src/index.ts"
      ],
      "@activepieces/piece-contiguity": [
        "packages/pieces/community/contiguity/src/index.ts"
      ],
      "@activepieces/piece-convertkit": [
        "packages/pieces/community/convertkit/src/index.ts"
      ],
      "@activepieces/piece-crypto": [
        "packages/pieces/community/crypto/src/index.ts"
      ],
      "@activepieces/piece-csv": ["packages/pieces/community/csv/src/index.ts"],
      "@activepieces/piece-data-mapper": [
        "packages/pieces/community/data-mapper/src/index.ts"
      ],
      "@activepieces/piece-date-helper": [
        "packages/pieces/community/date-helper/src/index.ts"
      ],
      "@activepieces/piece-deepl": [
        "packages/pieces/community/deepl/src/index.ts"
      ],
      "@activepieces/piece-delay": [
        "packages/pieces/community/delay/src/index.ts"
      ],
      "@activepieces/piece-discord": [
        "packages/pieces/community/discord/src/index.ts"
      ],
      "@activepieces/piece-discourse": [
        "packages/pieces/community/discourse/src/index.ts"
      ],
      "@activepieces/piece-drip": [
        "packages/pieces/community/drip/src/index.ts"
      ],
      "@activepieces/piece-dropbox": [
        "packages/pieces/community/dropbox/src/index.ts"
      ],
      "@activepieces/piece-elevenlabs": [
        "packages/pieces/community/elevenlabs/src/index.ts"
      ],
      "@activepieces/piece-facebook-leads": [
        "packages/pieces/community/facebook-leads/src/index.ts"
      ],
      "@activepieces/piece-facebook-pages": [
        "packages/pieces/community/facebook-pages/src/index.ts"
      ],
      "@activepieces/piece-figma": [
        "packages/pieces/community/figma/src/index.ts"
      ],
      "@activepieces/piece-file-helper": [
        "packages/pieces/community/file-helper/src/index.ts"
      ],
      "@activepieces/piece-flowise": [
        "packages/pieces/community/flowise/src/index.ts"
      ],
      "@activepieces/piece-flowlu": [
        "packages/pieces/community/flowlu/src/index.ts"
      ],
      "@activepieces/piece-formbricks": [
        "packages/pieces/community/formbricks/src/index.ts"
      ],
      "@activepieces/piece-forms": [
        "packages/pieces/community/forms/src/index.ts"
      ],
      "@activepieces/piece-frame": [
        "packages/pieces/community/frame/src/index.ts"
      ],
      "@activepieces/piece-freshdesk": [
        "packages/pieces/community/freshdesk/src/index.ts"
      ],
      "@activepieces/piece-freshsales": [
        "packages/pieces/community/freshsales/src/index.ts"
      ],
      "@activepieces/piece-gcloud-pubsub": [
        "packages/pieces/community/gcloud-pubsub/src/index.ts"
      ],
      "@activepieces/piece-generatebanners": [
        "packages/pieces/community/generatebanners/src/index.ts"
      ],
      "@activepieces/piece-ghostcms": [
        "packages/pieces/community/ghostcms/src/index.ts"
      ],
      "@activepieces/piece-github": [
        "packages/pieces/community/github/src/index.ts"
      ],
      "@activepieces/piece-gitlab": [
        "packages/pieces/community/gitlab/src/index.ts"
      ],
      "@activepieces/piece-gmail": [
        "packages/pieces/community/gmail/src/index.ts"
      ],
      "@activepieces/piece-gmail-dev": [
        "packages/pieces/community/gmail-dev/src/index.ts"
      ],
      "@activepieces/piece-google-calendar": [
        "packages/pieces/community/google-calendar/src/index.ts"
      ],
      "@activepieces/piece-google-contacts": [
        "packages/pieces/community/google-contacts/src/index.ts"
      ],
      "@activepieces/piece-google-docs": [
        "packages/pieces/community/google-docs/src/index.ts"
      ],
      "@activepieces/piece-google-drive": [
        "packages/pieces/community/google-drive/src/index.ts"
      ],
      "@activepieces/piece-google-forms": [
        "packages/pieces/community/google-forms/src/index.ts"
      ],
      "@activepieces/piece-google-gemini": [
        "packages/pieces/community/google-gemini/src/index.ts"
      ],
      "@activepieces/piece-google-my-business": [
        "packages/pieces/community/google-my-business/src/index.ts"
      ],
      "@activepieces/piece-google-sheets": [
        "packages/pieces/community/google-sheets/src/index.ts"
      ],
      "@activepieces/piece-google-tasks": [
        "packages/pieces/community/google-tasks/src/index.ts"
      ],
      "@activepieces/piece-gotify": [
        "packages/pieces/community/gotify/src/index.ts"
      ],
      "@activepieces/piece-gravityforms": [
        "packages/pieces/community/gravityforms/src/index.ts"
      ],
      "@activepieces/piece-hackernews": [
        "packages/pieces/community/hackernews/src/index.ts"
      ],
      "@activepieces/piece-heartbeat": [
        "packages/pieces/community/heartbeat/src/index.ts"
      ],
      "@activepieces/piece-http": [
        "packages/pieces/community/http/src/index.ts"
      ],
      "@activepieces/piece-hubspot": [
        "packages/pieces/community/hubspot/src/index.ts"
      ],
      "@activepieces/piece-image-helper": [
        "packages/pieces/community/image-helper/src/index.ts"
      ],
      "@activepieces/piece-imap": [
        "packages/pieces/community/imap/src/index.ts"
      ],
      "@activepieces/piece-instagram-business": [
        "packages/pieces/community/instagram-business/src/index.ts"
      ],
      "@activepieces/piece-intercom": [
        "packages/pieces/community/intercom/src/index.ts"
      ],
      "@activepieces/piece-invoiceninja": [
        "packages/pieces/community/invoiceninja/src/index.ts"
      ],
      "@activepieces/piece-jira-cloud": [
        "packages/pieces/community/jira-cloud/src/index.ts"
      ],
      "@activepieces/piece-jotform": [
        "packages/pieces/community/jotform/src/index.ts"
      ],
      "@activepieces/piece-json": [
        "packages/pieces/community/json/src/index.ts"
      ],
      "@activepieces/piece-kimai": [
        "packages/pieces/community/kimai/src/index.ts"
      ],
      "@activepieces/piece-kizeo-forms": [
        "packages/pieces/community/kizeo-forms/src/index.ts"
      ],
      "@activepieces/piece-lead-connector": [
        "packages/pieces/community/lead-connector/src/index.ts"
      ],
      "@activepieces/piece-line": [
        "packages/pieces/community/line/src/index.ts"
      ],
      "@activepieces/piece-linear": [
        "packages/pieces/community/linear/src/index.ts"
      ],
      "@activepieces/piece-linkedin": [
        "packages/pieces/community/linkedin/src/index.ts"
      ],
      "@activepieces/piece-llmrails": [
        "packages/pieces/community/llmrails/src/index.ts"
      ],
      "@activepieces/piece-localai": [
        "packages/pieces/community/localai/src/index.ts"
      ],
      "@activepieces/piece-mailchimp": [
        "packages/pieces/community/mailchimp/src/index.ts"
      ],
      "@activepieces/piece-mailer-lite": [
        "packages/pieces/community/mailer-lite/src/index.ts"
      ],
      "@activepieces/piece-mastodon": [
        "packages/pieces/community/mastodon/src/index.ts"
      ],
      "@activepieces/piece-math-helper": [
        "packages/pieces/community/math-helper/src/index.ts"
      ],
      "@activepieces/piece-matomo": [
        "packages/pieces/community/matomo/src/index.ts"
      ],
      "@activepieces/piece-matrix": [
        "packages/pieces/community/matrix/src/index.ts"
      ],
      "@activepieces/piece-mattermost": [
        "packages/pieces/community/mattermost/src/index.ts"
      ],
      "@activepieces/piece-mautic": [
        "packages/pieces/community/mautic/src/index.ts"
      ],
<<<<<<< HEAD
      "@activepieces/piece-messagebird": [
        "packages/pieces/community/messagebird/src/index.ts"
=======
      "@activepieces/piece-microsoft-dynamics-365-business-central": [
        "packages/ee/pieces/microsoft-dynamics-365-business-central/src/index.ts"
>>>>>>> 61026823
      ],
      "@activepieces/piece-microsoft-dynamics-crm": [
        "packages/ee/pieces/microsoft-dynamics-crm/src/index.ts"
      ],
      "@activepieces/piece-microsoft-excel-365": [
        "packages/pieces/community/microsoft-excel-365/src/index.ts"
      ],
      "@activepieces/piece-microsoft-onedrive": [
        "packages/pieces/community/microsoft-onedrive/src/index.ts"
      ],
      "@activepieces/piece-microsoft-sharepoint": [
        "packages/ee/pieces/sharepoint/src/index.ts"
      ],
      "@activepieces/piece-microsoft-teams": [
        "packages/pieces/community/microsoft-teams/src/index.ts"
      ],
      "@activepieces/piece-mindee": [
        "packages/pieces/community/mindee/src/index.ts"
      ],
      "@activepieces/piece-mixpanel": [
        "packages/pieces/community/mixpanel/src/index.ts"
      ],
      "@activepieces/piece-monday": [
        "packages/pieces/community/monday/src/index.ts"
      ],
      "@activepieces/piece-moxie-crm": [
        "packages/pieces/community/moxie-crm/src/index.ts"
      ],
      "@activepieces/piece-mysql": [
        "packages/pieces/community/mysql/src/index.ts"
      ],
      "@activepieces/piece-nifty": [
        "packages/pieces/community/nifty/src/index.ts"
      ],
      "@activepieces/piece-nocodb": [
        "packages/pieces/community/nocodb/src/index.ts"
      ],
      "@activepieces/piece-notion": [
        "packages/pieces/community/notion/src/index.ts"
      ],
      "@activepieces/piece-ntfy": [
        "packages/pieces/community/ntfy/src/index.ts"
      ],
      "@activepieces/piece-odoo": [
        "packages/pieces/community/odoo/src/index.ts"
      ],
      "@activepieces/piece-onfleet": [
        "packages/pieces/community/onfleet/src/index.ts"
      ],
      "@activepieces/piece-open-router": [
        "packages/pieces/community/open-router/src/index.ts"
      ],
      "@activepieces/piece-openai": [
        "packages/pieces/community/openai/src/index.ts"
      ],
      "@activepieces/piece-pastebin": [
        "packages/pieces/community/pastebin/src/index.ts"
      ],
      "@activepieces/piece-pastefy": [
        "packages/pieces/community/pastefy/src/index.ts"
      ],
      "@activepieces/piece-pdf": ["packages/pieces/community/pdf/src/index.ts"],
      "@activepieces/piece-pipedrive": [
        "packages/pieces/community/pipedrive/src/index.ts"
      ],
      "@activepieces/piece-poper": [
        "packages/pieces/community/poper/src/index.ts"
      ],
      "@activepieces/piece-postgres": [
        "packages/pieces/community/postgres/src/index.ts"
      ],
      "@activepieces/piece-posthog": [
        "packages/pieces/community/posthog/src/index.ts"
      ],
      "@activepieces/piece-pushover": [
        "packages/pieces/community/pushover/src/index.ts"
      ],
      "@activepieces/piece-qdrant": [
        "packages/pieces/community/qdrant/src/index.ts"
      ],
      "@activepieces/piece-queue": [
        "packages/pieces/community/queue/src/index.ts"
      ],
      "@activepieces/piece-quickzu": [
        "packages/pieces/community/quickzu/src/index.ts"
      ],
      "@activepieces/piece-read-file": [
        "packages/pieces/read-file/src/index.ts"
      ],
      "@activepieces/piece-resend": [
        "packages/pieces/community/resend/src/index.ts"
      ],
      "@activepieces/piece-retable": [
        "packages/pieces/community/retable/src/index.ts"
      ],
      "@activepieces/piece-retune": [
        "packages/pieces/community/retune/src/index.ts"
      ],
      "@activepieces/piece-robolly": [
        "packages/pieces/community/robolly/src/index.ts"
      ],
      "@activepieces/piece-rss": ["packages/pieces/community/rss/src/index.ts"],
      "@activepieces/piece-saastic": [
        "packages/pieces/community/saastic/src/index.ts"
      ],
      "@activepieces/piece-salesforce": [
        "packages/pieces/community/salesforce/src/index.ts"
      ],
      "@activepieces/piece-schedule": [
        "packages/pieces/community/schedule/src/index.ts"
      ],
      "@activepieces/piece-segment": [
        "packages/pieces/community/segment/src/index.ts"
      ],
      "@activepieces/piece-sendfox": [
        "packages/pieces/community/sendfox/src/index.ts"
      ],
      "@activepieces/piece-sendgrid": [
        "packages/pieces/community/sendgrid/src/index.ts"
      ],
      "@activepieces/piece-sendinblue": [
        "packages/pieces/community/sendinblue/src/index.ts"
      ],
      "@activepieces/piece-sendy": [
        "packages/pieces/community/sendy/src/index.ts"
      ],
      "@activepieces/piece-sessions-us": [
        "packages/pieces/community/sessions-us/src/index.ts"
      ],
      "@activepieces/piece-sftp": [
        "packages/pieces/community/sftp/src/index.ts"
      ],
      "@activepieces/piece-shopify": [
        "packages/pieces/community/shopify/src/index.ts"
      ],
      "@activepieces/piece-simplepdf": [
        "packages/pieces/community/simplepdf/src/index.ts"
      ],
      "@activepieces/piece-slack": [
        "packages/pieces/community/slack/src/index.ts"
      ],
      "@activepieces/piece-smtp": [
        "packages/pieces/community/smtp/src/index.ts"
      ],
      "@activepieces/piece-snowflake": [
        "packages/ee/pieces/snowflake/src/index.ts"
      ],
      "@activepieces/piece-soap": [
        "packages/pieces/community/soap/src/index.ts"
      ],
      "@activepieces/piece-spotify": [
        "packages/pieces/community/spotify/src/index.ts"
      ],
      "@activepieces/piece-square": [
        "packages/pieces/community/square/src/index.ts"
      ],
      "@activepieces/piece-stability-ai": [
        "packages/pieces/community/stability-ai/src/index.ts"
      ],
      "@activepieces/piece-stable-diffusion-webui": [
        "packages/pieces/community/stable-diffusion-webui/src/index.ts"
      ],
      "@activepieces/piece-store": [
        "packages/pieces/community/store/src/index.ts"
      ],
      "@activepieces/piece-straico": [
        "packages/pieces/community/straico/src/index.ts"
      ],
      "@activepieces/piece-stripe": [
        "packages/pieces/community/stripe/src/index.ts"
      ],
      "@activepieces/piece-supabase": [
        "packages/pieces/community/supabase/src/index.ts"
      ],
      "@activepieces/piece-surveymonkey": [
        "packages/pieces/community/surveymonkey/src/index.ts"
      ],
      "@activepieces/piece-tags": [
        "packages/pieces/community/tags/src/index.ts"
      ],
      "@activepieces/piece-talkable": [
        "packages/pieces/community/talkable/src/index.ts"
      ],
      "@activepieces/piece-tally": [
        "packages/pieces/community/tally/src/index.ts"
      ],
      "@activepieces/piece-taskade": [
        "packages/pieces/community/taskade/src/index.ts"
      ],
      "@activepieces/piece-telegram-bot": [
        "packages/pieces/community/telegram-bot/src/index.ts"
      ],
      "@activepieces/piece-text-helper": [
        "packages/pieces/community/text-helper/src/index.ts"
      ],
      "@activepieces/piece-tidycal": [
        "packages/pieces/community/tidycal/src/index.ts"
      ],
      "@activepieces/piece-todoist": [
        "packages/pieces/community/todoist/src/index.ts"
      ],
      "@activepieces/piece-totalcms": [
        "packages/pieces/community/totalcms/src/index.ts"
      ],
      "@activepieces/piece-trello": [
        "packages/pieces/community/trello/src/index.ts"
      ],
      "@activepieces/piece-twilio": [
        "packages/pieces/community/twilio/src/index.ts"
      ],
      "@activepieces/piece-twitter": [
        "packages/pieces/community/twitter/src/index.ts"
      ],
      "@activepieces/piece-typeform": [
        "packages/pieces/community/typeform/src/index.ts"
      ],
      "@activepieces/piece-vbout": [
        "packages/pieces/community/vbout/src/index.ts"
      ],
      "@activepieces/piece-vtex": [
        "packages/pieces/community/vtex/src/index.ts"
      ],
      "@activepieces/piece-vtiger": [
        "packages/pieces/community/vtiger/src/index.ts"
      ],
      "@activepieces/piece-webflow": [
        "packages/pieces/community/webflow/src/index.ts"
      ],
      "@activepieces/piece-webhook": [
        "packages/pieces/community/webhook/src/index.ts"
      ],
      "@activepieces/piece-wedof": [
        "packages/pieces/community/wedof/src/index.ts"
      ],
      "@activepieces/piece-whatsable": [
        "packages/pieces/community/whatsable/src/index.ts"
      ],
      "@activepieces/piece-whatsapp": [
        "packages/pieces/community/whatsapp/src/index.ts"
      ],
      "@activepieces/piece-woocommerce": [
        "packages/pieces/community/woocommerce/src/index.ts"
      ],
      "@activepieces/piece-wootric": [
        "packages/pieces/community/wootric/src/index.ts"
      ],
      "@activepieces/piece-wordpress": [
        "packages/pieces/community/wordpress/src/index.ts"
      ],
      "@activepieces/piece-xero": [
        "packages/pieces/community/xero/src/index.ts"
      ],
      "@activepieces/piece-xml": ["packages/pieces/community/xml/src/index.ts"],
      "@activepieces/piece-youtube": [
        "packages/pieces/community/youtube/src/index.ts"
      ],
      "@activepieces/piece-zendesk": [
        "packages/pieces/community/zendesk/src/index.ts"
      ],
      "@activepieces/piece-zerobounce": [
        "packages/pieces/community/zerobounce/src/index.ts"
      ],
      "@activepieces/piece-zoho-books": [
        "packages/pieces/community/zoho-books/src/index.ts"
      ],
      "@activepieces/piece-zoho-crm": [
        "packages/pieces/community/zoho-crm/src/index.ts"
      ],
      "@activepieces/piece-zoho-invoice": [
        "packages/pieces/community/zoho-invoice/src/index.ts"
      ],
      "@activepieces/piece-zoom": [
        "packages/pieces/community/zoom/src/index.ts"
      ],
      "@activepieces/piece-zuora": ["packages/ee/pieces/zuora/src/index.ts"],
      "@activepieces/pieces-common": [
        "packages/pieces/community/common/src/index.ts"
      ],
      "@activepieces/pieces-framework": [
        "packages/pieces/community/framework/src/index.ts"
      ],
      "@activepieces/server-shared": ["packages/server/shared/src/index.ts"],
      "@activepieces/shared": ["packages/shared/src/index.ts"],
      "@activepieces/ui-canvas-utils": [
        "packages/ui/canvas-utils/src/index.ts"
      ],
      "@activepieces/ui-feature-builder-header": [
        "packages/ui/feature-builder-header/src/index.ts"
      ],
      "@activepieces/ui-feature-git-sync": [
        "packages/ui/feature-git-sync/src/index.ts"
      ],
      "@activepieces/ui/common": ["packages/ui/common/src/index.ts"],
      "@activepieces/ui/feature-authentication": [
        "packages/ui/feature-authentication/src/index.ts"
      ],
      "@activepieces/ui/feature-builder-canvas": [
        "packages/ui/feature-builder-canvas/src/index.ts"
      ],
      "@activepieces/ui/feature-builder-form-controls": [
        "packages/ui/feature-builder-form-controls/src/index.ts"
      ],
      "@activepieces/ui/feature-builder-left-sidebar": [
        "packages/ui/feature-builder-left-sidebar/src/index.ts"
      ],
      "@activepieces/ui/feature-builder-right-sidebar": [
        "packages/ui/feature-builder-right-sidebar/src/index.ts"
      ],
      "@activepieces/ui/feature-builder-store": [
        "packages/ui/feature-builder-store/src/index.ts"
      ],
      "@activepieces/ui/feature-builder-test-steps": [
        "packages/ui/feature-builder-test-steps/src/index.ts"
      ],
      "@activepieces/ui/feature-connections": [
        "packages/ui/feature-connections/src/index.ts"
      ],
      "@activepieces/ui/feature-dashboard": [
        "packages/ui/feature-dashboard/src/index.ts"
      ],
      "@activepieces/ui/feature-folders-store": [
        "packages/ui/feature-folders-store/src/index.ts"
      ],
      "@activepieces/ui/feature-pieces": [
        "packages/ui/feature-pieces/src/index.ts"
      ],
      "@activepieces/ui/feature-templates": [
        "packages/ui/feature-templates/src/index.ts"
      ],
      "@ee/*": ["packages/ee/*"],
      "ee-billing-ui": ["packages/ee/ui/billing/src/index.ts"],
      "ee-components": ["packages/ee/ui/components/src/index.ts"],
      "ee-embed-sdk": ["packages/ee/ui/embed-sdk/src/index.ts"],
      "ee-project-members": ["packages/ee/ui/project-members/src/index.ts"],
      "server-worker": ["packages/server/worker/src/index.ts"],
      "ui-ee-platform": ["packages/ee/ui/platform/src/index.ts"],
      "ui-feature-flow-builder": [
        "packages/ui/feature-flow-builder/src/index.ts"
      ],
      "ui-feature-forms": ["packages/ui/features-forms/src/index.ts"],
      "ui-feature-tags": ["packages/ui/feature-tags/src/index.ts"]
    },
    "resolveJsonModule": true
  },
  "exclude": ["node_modules", "tmp"]
}<|MERGE_RESOLUTION|>--- conflicted
+++ resolved
@@ -323,13 +323,11 @@
       "@activepieces/piece-mautic": [
         "packages/pieces/community/mautic/src/index.ts"
       ],
-<<<<<<< HEAD
       "@activepieces/piece-messagebird": [
         "packages/pieces/community/messagebird/src/index.ts"
-=======
+      ],
       "@activepieces/piece-microsoft-dynamics-365-business-central": [
         "packages/ee/pieces/microsoft-dynamics-365-business-central/src/index.ts"
->>>>>>> 61026823
       ],
       "@activepieces/piece-microsoft-dynamics-crm": [
         "packages/ee/pieces/microsoft-dynamics-crm/src/index.ts"
